<<<<<<< HEAD

# coding: utf-8

# # XRD Data Prep


import os
import io
import sys
import re
import glob
import math
import logging

import numpy as np
import pandas as pd

from .. import standard_functions as std



def import_datum( file, reindex = True ):
    """
    Imports a .csv file from XRD data.

    :param file: The file path to load.
    :param reindex: Set time as DataFrame Index. [Default: True]
    :returns: A Pandas DataFrame.
    """
    # parse header
    header_pattern = '\[Scan points\]'
    header_position = None
    with open( file ) as f:
        for num, line in enumerate( f ):
            if re.match( header_pattern, line ) is not None:
                header_position = num + 2 # account for next line, and header line
                break

    if header_position is None:
        raise RuntimeError( 'Could not find header.' )

    df = pd.read_csv( file, skiprows = header_position, names = [ 'angle', 'intensity' ] )

    if reindex:
        df = df.set_index( 'angle' )

    return df


def import_data( folder, file_pattern = '*.csv' ):
    """
    Imports XRD data.

    :param folder: Folder path containing the data files.
    :param file_pattern: File pattern of data files, in glob format. [Default: *.txt]
    :returns: DataFrame containing imported data.
    """
    return std.import_data( import_datum, folder, file_pattern = file_pattern )


# # Work
=======

# coding: utf-8

# # XRD Data Prep


import os
import io
import sys
import re
import glob
import math
import logging

import numpy as np
import pandas as pd

from .. import standard_functions as std



def import_datum( file, reindex = True ):
    """
    Imports a .csv file from XRD data.

    :param file: The file path to load.
    :param reindex: Set time as DataFrame Index. [Default: True]
    :returns: A Pandas DataFrame.
    """
    # parse header
    header_pattern = '\[Scan points\]'
    header_position = None
    with open( file ) as f:
        for num, line in enumerate( f ):
            if re.match( header_pattern, line ) is not None:
                header_position = num + 2 # account for next line, and header line
                break

    if header_position is None:
        raise RuntimeError( 'Could not find header.' )

    df = pd.read_csv( file, skiprows = header_position, names = [ 'angle', 'intensity' ] )

    if reindex:
        df = df.set_index( 'angle' )

    return df


def import_data( folder, file_pattern = '*.csv' ):
    """
    Imports XRD data.

    :param folder: Folder path containing the data files.
    :param file_pattern: File pattern of data files, in glob format. [Default: *.txt]
    :returns: DataFrame containing imported data.
    """
    return std.import_data( import_datum, folder, file_pattern = file_pattern )


# # Work
>>>>>>> 7a5b41d2
<|MERGE_RESOLUTION|>--- conflicted
+++ resolved
@@ -1,125 +1,61 @@
-<<<<<<< HEAD
-
-# coding: utf-8
-
-# # XRD Data Prep
-
-
-import os
-import io
-import sys
-import re
-import glob
-import math
-import logging
-
-import numpy as np
-import pandas as pd
-
-from .. import standard_functions as std
-
-
-
-def import_datum( file, reindex = True ):
-    """
-    Imports a .csv file from XRD data.
-
-    :param file: The file path to load.
-    :param reindex: Set time as DataFrame Index. [Default: True]
-    :returns: A Pandas DataFrame.
-    """
-    # parse header
-    header_pattern = '\[Scan points\]'
-    header_position = None
-    with open( file ) as f:
-        for num, line in enumerate( f ):
-            if re.match( header_pattern, line ) is not None:
-                header_position = num + 2 # account for next line, and header line
-                break
-
-    if header_position is None:
-        raise RuntimeError( 'Could not find header.' )
-
-    df = pd.read_csv( file, skiprows = header_position, names = [ 'angle', 'intensity' ] )
-
-    if reindex:
-        df = df.set_index( 'angle' )
-
-    return df
-
-
-def import_data( folder, file_pattern = '*.csv' ):
-    """
-    Imports XRD data.
-
-    :param folder: Folder path containing the data files.
-    :param file_pattern: File pattern of data files, in glob format. [Default: *.txt]
-    :returns: DataFrame containing imported data.
-    """
-    return std.import_data( import_datum, folder, file_pattern = file_pattern )
-
-
-# # Work
-=======
-
-# coding: utf-8
-
-# # XRD Data Prep
-
-
-import os
-import io
-import sys
-import re
-import glob
-import math
-import logging
-
-import numpy as np
-import pandas as pd
-
-from .. import standard_functions as std
-
-
-
-def import_datum( file, reindex = True ):
-    """
-    Imports a .csv file from XRD data.
-
-    :param file: The file path to load.
-    :param reindex: Set time as DataFrame Index. [Default: True]
-    :returns: A Pandas DataFrame.
-    """
-    # parse header
-    header_pattern = '\[Scan points\]'
-    header_position = None
-    with open( file ) as f:
-        for num, line in enumerate( f ):
-            if re.match( header_pattern, line ) is not None:
-                header_position = num + 2 # account for next line, and header line
-                break
-
-    if header_position is None:
-        raise RuntimeError( 'Could not find header.' )
-
-    df = pd.read_csv( file, skiprows = header_position, names = [ 'angle', 'intensity' ] )
-
-    if reindex:
-        df = df.set_index( 'angle' )
-
-    return df
-
-
-def import_data( folder, file_pattern = '*.csv' ):
-    """
-    Imports XRD data.
-
-    :param folder: Folder path containing the data files.
-    :param file_pattern: File pattern of data files, in glob format. [Default: *.txt]
-    :returns: DataFrame containing imported data.
-    """
-    return std.import_data( import_datum, folder, file_pattern = file_pattern )
-
-
-# # Work
->>>>>>> 7a5b41d2
+
+# coding: utf-8
+
+# # XRD Data Prep
+
+
+import os
+import io
+import sys
+import re
+import glob
+import math
+import logging
+
+import numpy as np
+import pandas as pd
+
+from .. import standard_functions as std
+
+
+
+def import_datum( file, reindex = True ):
+    """
+    Imports a .csv file from XRD data.
+
+    :param file: The file path to load.
+    :param reindex: Set time as DataFrame Index. [Default: True]
+    :returns: A Pandas DataFrame.
+    """
+    # parse header
+    header_pattern = '\[Scan points\]'
+    header_position = None
+    with open( file ) as f:
+        for num, line in enumerate( f ):
+            if re.match( header_pattern, line ) is not None:
+                header_position = num + 2 # account for next line, and header line
+                break
+
+    if header_position is None:
+        raise RuntimeError( 'Could not find header.' )
+
+    df = pd.read_csv( file, skiprows = header_position, names = [ 'angle', 'intensity' ] )
+
+    if reindex:
+        df = df.set_index( 'angle' )
+
+    return df
+
+
+def import_data( folder, file_pattern = '*.csv' ):
+    """
+    Imports XRD data.
+
+    :param folder: Folder path containing the data files.
+    :param file_pattern: File pattern of data files, in glob format. [Default: *.txt]
+    :returns: DataFrame containing imported data.
+    """
+    return std.import_data( import_datum, folder, file_pattern = file_pattern )
+
+
+# # Work