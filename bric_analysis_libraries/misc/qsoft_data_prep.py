<<<<<<< HEAD
#!/usr/bin/env python
# coding: utf-8

# # QCM Data Prep

# ## Imports


import os
import io
import sys
import re
import glob
import math
import logging

import numpy as np
import pandas as pd

from .. import standard_functions as std


# ## Data Prep


def import_datum( file, reindex = True, sep = ',' ):
    """
    Imports a .txt file from QSense.

    :param file: The file path to load.
    :param reindex: Set time as DataFrame Index. [Default: True]
    :param sep: The data seperator. [Default: ',']
    :returns: A Pandas DataFrame.
    """
    # parse header
    time_pattern = 'Time_(\d+)'  # used to get channel
    dissipation_pattern = 'D(\d+)_(\d+)'
    frequency_pattern = 'f(\d+)_(\d+)'

    with open( file ) as f:
        header = f.readline().split( sep )

        time_matches = [ re.match( time_pattern,        head ) for head in header ]
        diss_matches = [ re.match( dissipation_pattern, head ) for head in header ]
        freq_matches = [ re.match( frequency_pattern,   head ) for head in header ]

        headers = [ 0 ]* len( header ) # df headers: ( channel, parameter, mode )
        for i in range( len( header ) ):
            time_match = time_matches[ i ]
            diss_match = diss_matches[ i ]
            freq_match = freq_matches[ i ]

            if time_match is not None:
                headers[ i ] = ( time_match.group( 1 ), 'time', 0 )

            elif diss_match is not None:
                headers[ i ] = ( diss_match.group( 2 ), 'dissipation', int( diss_match.group( 1 ) ) )

            elif freq_match is not None:
                headers[ i ] = ( freq_match.group( 2 ), 'frequency', int( freq_match.group( 1 ) ) )

    df = pd.read_csv( file, skiprows = 0 )
    df.columns = pd.MultiIndex.from_tuples( headers, names = [ 'channel', 'parameter', 'mode' ] )

    if reindex:
        channels = []

        # split data by channel
        for name, data in df.groupby( level = 'channel', axis = 1 ):
            channel = name[ 0 ]
            data = data.set_index( ( channel, 'time', 0 ) )
            data.index.rename( 'time', inplace = True )
            channels.append( data )

            channels = std.common_reindex( channels )
            df = pd.concat( channels, axis = 1 )

    return df


def import_data( folder, file_pattern = '*.txt' ):
    """
    Imports QCM data from a QSense experiment.

    :param folder: Folder path containing the data files.
    :param file_pattern: File pattern of data files, in glob format. [Default: *.txt]
    :returns: DataFrame containing imported data.
    """
    return std.import_data( import_datum, folder, file_pattern = file_pattern )
=======
#!/usr/bin/env python
# coding: utf-8

# # QCM Data Prep

# ## Imports


import os
import io
import sys
import re
import glob
import math
import logging

import numpy as np
import pandas as pd

from .. import standard_functions as std


# ## Data Prep


def import_datum( file, reindex = True, sep = ',' ):
    """
    Imports a .txt file from QSense.

    :param file: The file path to load.
    :param reindex: Set time as DataFrame Index. [Default: True]
    :param sep: The data seperator. [Default: ',']
    :returns: A Pandas DataFrame.
    """
    # parse header
    time_pattern = 'Time_(\d+)'  # used to get channel
    dissipation_pattern = 'D(\d+)_(\d+)'
    frequency_pattern = 'f(\d+)_(\d+)'

    with open( file ) as f:
        header = f.readline().split( sep )

        time_matches = [ re.match( time_pattern,        head ) for head in header ]
        diss_matches = [ re.match( dissipation_pattern, head ) for head in header ]
        freq_matches = [ re.match( frequency_pattern,   head ) for head in header ]

        headers = [ 0 ]* len( header ) # df headers: ( channel, parameter, mode )
        for i in range( len( header ) ):
            time_match = time_matches[ i ]
            diss_match = diss_matches[ i ]
            freq_match = freq_matches[ i ]

            if time_match is not None:
                headers[ i ] = ( time_match.group( 1 ), 'time', 0 )

            elif diss_match is not None:
                headers[ i ] = ( diss_match.group( 2 ), 'dissipation', int( diss_match.group( 1 ) ) )

            elif freq_match is not None:
                headers[ i ] = ( freq_match.group( 2 ), 'frequency', int( freq_match.group( 1 ) ) )

    df = pd.read_csv( file, skiprows = 0 )
    df.columns = pd.MultiIndex.from_tuples( headers, names = [ 'channel', 'parameter', 'mode' ] )

    if reindex:
        channels = []

        # split data by channel
        for name, data in df.groupby( level = 'channel', axis = 1 ):
            channel = name[ 0 ]
            data = data.set_index( ( channel, 'time', 0 ) )
            data.index.rename( 'time', inplace = True )
            channels.append( data )

            channels = std.common_reindex( channels )
            df = pd.concat( channels, axis = 1 )

    return df


def import_data( folder, file_pattern = '*.txt' ):
    """
    Imports QCM data from a QSense experiment.

    :param folder: Folder path containing the data files.
    :param file_pattern: File pattern of data files, in glob format. [Default: *.txt]
    :returns: DataFrame containing imported data.
    """
    return std.import_data( import_datum, folder, file_pattern = file_pattern )

>>>>>>> 7a5b41d2
<|MERGE_RESOLUTION|>--- conflicted
+++ resolved
@@ -1,182 +1,90 @@
-<<<<<<< HEAD
-#!/usr/bin/env python
-# coding: utf-8
-
-# # QCM Data Prep
-
-# ## Imports
-
-
-import os
-import io
-import sys
-import re
-import glob
-import math
-import logging
-
-import numpy as np
-import pandas as pd
-
-from .. import standard_functions as std
-
-
-# ## Data Prep
-
-
-def import_datum( file, reindex = True, sep = ',' ):
-    """
-    Imports a .txt file from QSense.
-
-    :param file: The file path to load.
-    :param reindex: Set time as DataFrame Index. [Default: True]
-    :param sep: The data seperator. [Default: ',']
-    :returns: A Pandas DataFrame.
-    """
-    # parse header
-    time_pattern = 'Time_(\d+)'  # used to get channel
-    dissipation_pattern = 'D(\d+)_(\d+)'
-    frequency_pattern = 'f(\d+)_(\d+)'
-
-    with open( file ) as f:
-        header = f.readline().split( sep )
-
-        time_matches = [ re.match( time_pattern,        head ) for head in header ]
-        diss_matches = [ re.match( dissipation_pattern, head ) for head in header ]
-        freq_matches = [ re.match( frequency_pattern,   head ) for head in header ]
-
-        headers = [ 0 ]* len( header ) # df headers: ( channel, parameter, mode )
-        for i in range( len( header ) ):
-            time_match = time_matches[ i ]
-            diss_match = diss_matches[ i ]
-            freq_match = freq_matches[ i ]
-
-            if time_match is not None:
-                headers[ i ] = ( time_match.group( 1 ), 'time', 0 )
-
-            elif diss_match is not None:
-                headers[ i ] = ( diss_match.group( 2 ), 'dissipation', int( diss_match.group( 1 ) ) )
-
-            elif freq_match is not None:
-                headers[ i ] = ( freq_match.group( 2 ), 'frequency', int( freq_match.group( 1 ) ) )
-
-    df = pd.read_csv( file, skiprows = 0 )
-    df.columns = pd.MultiIndex.from_tuples( headers, names = [ 'channel', 'parameter', 'mode' ] )
-
-    if reindex:
-        channels = []
-
-        # split data by channel
-        for name, data in df.groupby( level = 'channel', axis = 1 ):
-            channel = name[ 0 ]
-            data = data.set_index( ( channel, 'time', 0 ) )
-            data.index.rename( 'time', inplace = True )
-            channels.append( data )
-
-            channels = std.common_reindex( channels )
-            df = pd.concat( channels, axis = 1 )
-
-    return df
-
-
-def import_data( folder, file_pattern = '*.txt' ):
-    """
-    Imports QCM data from a QSense experiment.
-
-    :param folder: Folder path containing the data files.
-    :param file_pattern: File pattern of data files, in glob format. [Default: *.txt]
-    :returns: DataFrame containing imported data.
-    """
-    return std.import_data( import_datum, folder, file_pattern = file_pattern )
-=======
-#!/usr/bin/env python
-# coding: utf-8
-
-# # QCM Data Prep
-
-# ## Imports
-
-
-import os
-import io
-import sys
-import re
-import glob
-import math
-import logging
-
-import numpy as np
-import pandas as pd
-
-from .. import standard_functions as std
-
-
-# ## Data Prep
-
-
-def import_datum( file, reindex = True, sep = ',' ):
-    """
-    Imports a .txt file from QSense.
-
-    :param file: The file path to load.
-    :param reindex: Set time as DataFrame Index. [Default: True]
-    :param sep: The data seperator. [Default: ',']
-    :returns: A Pandas DataFrame.
-    """
-    # parse header
-    time_pattern = 'Time_(\d+)'  # used to get channel
-    dissipation_pattern = 'D(\d+)_(\d+)'
-    frequency_pattern = 'f(\d+)_(\d+)'
-
-    with open( file ) as f:
-        header = f.readline().split( sep )
-
-        time_matches = [ re.match( time_pattern,        head ) for head in header ]
-        diss_matches = [ re.match( dissipation_pattern, head ) for head in header ]
-        freq_matches = [ re.match( frequency_pattern,   head ) for head in header ]
-
-        headers = [ 0 ]* len( header ) # df headers: ( channel, parameter, mode )
-        for i in range( len( header ) ):
-            time_match = time_matches[ i ]
-            diss_match = diss_matches[ i ]
-            freq_match = freq_matches[ i ]
-
-            if time_match is not None:
-                headers[ i ] = ( time_match.group( 1 ), 'time', 0 )
-
-            elif diss_match is not None:
-                headers[ i ] = ( diss_match.group( 2 ), 'dissipation', int( diss_match.group( 1 ) ) )
-
-            elif freq_match is not None:
-                headers[ i ] = ( freq_match.group( 2 ), 'frequency', int( freq_match.group( 1 ) ) )
-
-    df = pd.read_csv( file, skiprows = 0 )
-    df.columns = pd.MultiIndex.from_tuples( headers, names = [ 'channel', 'parameter', 'mode' ] )
-
-    if reindex:
-        channels = []
-
-        # split data by channel
-        for name, data in df.groupby( level = 'channel', axis = 1 ):
-            channel = name[ 0 ]
-            data = data.set_index( ( channel, 'time', 0 ) )
-            data.index.rename( 'time', inplace = True )
-            channels.append( data )
-
-            channels = std.common_reindex( channels )
-            df = pd.concat( channels, axis = 1 )
-
-    return df
-
-
-def import_data( folder, file_pattern = '*.txt' ):
-    """
-    Imports QCM data from a QSense experiment.
-
-    :param folder: Folder path containing the data files.
-    :param file_pattern: File pattern of data files, in glob format. [Default: *.txt]
-    :returns: DataFrame containing imported data.
-    """
-    return std.import_data( import_datum, folder, file_pattern = file_pattern )
-
->>>>>>> 7a5b41d2
+#!/usr/bin/env python
+# coding: utf-8
+
+# # QCM Data Prep
+
+# ## Imports
+
+
+import os
+import io
+import sys
+import re
+import glob
+import math
+import logging
+
+import numpy as np
+import pandas as pd
+
+from .. import standard_functions as std
+
+
+# ## Data Prep
+
+
+def import_datum( file, reindex = True, sep = ',' ):
+    """
+    Imports a .txt file from QSense.
+
+    :param file: The file path to load.
+    :param reindex: Set time as DataFrame Index. [Default: True]
+    :param sep: The data seperator. [Default: ',']
+    :returns: A Pandas DataFrame.
+    """
+    # parse header
+    time_pattern = 'Time_(\d+)'  # used to get channel
+    dissipation_pattern = 'D(\d+)_(\d+)'
+    frequency_pattern = 'f(\d+)_(\d+)'
+
+    with open( file ) as f:
+        header = f.readline().split( sep )
+
+        time_matches = [ re.match( time_pattern,        head ) for head in header ]
+        diss_matches = [ re.match( dissipation_pattern, head ) for head in header ]
+        freq_matches = [ re.match( frequency_pattern,   head ) for head in header ]
+
+        headers = [ 0 ]* len( header ) # df headers: ( channel, parameter, mode )
+        for i in range( len( header ) ):
+            time_match = time_matches[ i ]
+            diss_match = diss_matches[ i ]
+            freq_match = freq_matches[ i ]
+
+            if time_match is not None:
+                headers[ i ] = ( time_match.group( 1 ), 'time', 0 )
+
+            elif diss_match is not None:
+                headers[ i ] = ( diss_match.group( 2 ), 'dissipation', int( diss_match.group( 1 ) ) )
+
+            elif freq_match is not None:
+                headers[ i ] = ( freq_match.group( 2 ), 'frequency', int( freq_match.group( 1 ) ) )
+
+    df = pd.read_csv( file, skiprows = 0 )
+    df.columns = pd.MultiIndex.from_tuples( headers, names = [ 'channel', 'parameter', 'mode' ] )
+
+    if reindex:
+        channels = []
+
+        # split data by channel
+        for name, data in df.groupby( level = 'channel', axis = 1 ):
+            channel = name[ 0 ]
+            data = data.set_index( ( channel, 'time', 0 ) )
+            data.index.rename( 'time', inplace = True )
+            channels.append( data )
+
+            channels = std.common_reindex( channels )
+            df = pd.concat( channels, axis = 1 )
+
+    return df
+
+
+def import_data( folder, file_pattern = '*.txt' ):
+    """
+    Imports QCM data from a QSense experiment.
+
+    :param folder: Folder path containing the data files.
+    :param file_pattern: File pattern of data files, in glob format. [Default: *.txt]
+    :returns: DataFrame containing imported data.
+    """
+    return std.import_data( import_datum, folder, file_pattern = file_pattern )
+