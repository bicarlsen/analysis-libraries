--- conflicted
+++ resolved
@@ -1,178 +1,88 @@
-<<<<<<< HEAD
-# JV Data Prep
-
-import numpy as np
-import pandas as pd
-
-from .. import standard_functions as std
-
-
-def split_jv_scan( df ):
-    """
-    Split JV scan into forward and reverse components.
-    :param df: Pandas DataFrame representing JV scan.
-    :returns: Pandas Dataframe split by direciton.
-    """
-    multiindex = isinstance( df.columns, pd.MultiIndex )
-    if multiindex:
-        dv = df.xs( 'voltage', level = 'metrics', axis = 1 )
-
-    else:
-        dv = df.voltage
-
-    dv = dv.diff().dropna()
-
-    change = np.sign( dv ).diff().fillna( 0 ) # calculate sign changes
-    change = np.where( change != 0 )[ 0 ] # get indices of sign changes
-    if change.size > 1:
-        # more than one sign change
-        raise ValueError( 'Multiple sign changes detected in scan.' )
-
-    elif change.size == 0:
-        # no sign changes detected
-        raise ValueError( 'No sign changes detected in scan.' )
-
-    change = change[ 0 ]
-
-    # break scans apart
-    forward_first = ( dv.values[ 0 ] > 0 )
-    df = (
-        [
-            df[ :( change + 1 ) ],
-            df[ change: ]
-        ]
-
-        if forward_first else
-
-        [
-            df[ change: ],
-            df[ :( change + 1 ) ]
-        ]
-    )
-
-    for index, tdf in enumerate( df ):
-        # set index
-        if multiindex:
-            tdf.index = pd.Index(
-                tdf.xs( 'voltage', level = 'metrics', axis = 1 ).values.flatten(),
-                name = 'voltage'
-            )
-
-            tdf = tdf.drop( 'voltage', level = 'metrics', axis = 1 )
-            key_level = 1
-
-        else:
-            tdf.set_index( 'voltage', inplace = True )
-            tdf.columns.rename( 'metrics', inplace = True )
-            key_level = 0
-
-        tdf = tdf[ tdf.index.notnull() ]
-
-        # create multi-index
-        name = 'forward' if ( index == 0 ) else 'reverse'
-        tdf = std.insert_index_levels(
-            tdf,
-            levels = [ name ],
-            names  = [ 'direction' ],
-            key_level = key_level
-        )
-
-        df[ index ] = tdf # replace with modified
-
-
-    # reindex for common voltage values
-    df = std.common_reindex( df )
-
-    # combine scan directions
-    df = pd.concat( df, axis = 1 )
-
-=======
-# JV Data Prep
-
-import numpy as np
-import pandas as pd
-
-from .. import standard_functions as std
-
-
-def split_jv_scan( df ):
-    """
-    Split JV scan into forward and reverse components.
-    :param df: Pandas DataFrame representing JV scan.
-    :returns: Pandas Dataframe split by direciton.
-    """
-    multiindex = isinstance( df.columns, pd.MultiIndex )
-    if multiindex:
-        dv = df.xs( 'voltage', level = 'metrics', axis = 1 )
-
-    else:
-        dv = df.voltage
-
-    dv = dv.diff().dropna()
-
-    change = np.sign( dv ).diff().fillna( 0 ) # calculate sign changes
-    change = np.where( change != 0 )[ 0 ] # get indices of sign changes
-    if change.size > 1:
-        # more than one sign change
-        raise ValueError( 'Multiple sign changes detected in scan.' )
-
-    elif change.size == 0:
-        # no sign changes detected
-        raise ValueError( 'No sign changes detected in scan.' )
-
-    change = change[ 0 ]
-
-    # break scans apart
-    forward_first = ( dv.values[ 0 ] > 0 )
-    df = (
-        [
-            df[ :( change + 1 ) ],
-            df[ change: ]
-        ]
-
-        if forward_first else
-
-        [
-            df[ change: ],
-            df[ :( change + 1 ) ]
-        ]
-    )
-
-    for index, tdf in enumerate( df ):
-        # set index
-        if multiindex:
-            tdf.index = pd.Index(
-                tdf.xs( 'voltage', level = 'metrics', axis = 1 ).values.flatten(),
-                name = 'voltage'
-            )
-
-            tdf = tdf.drop( 'voltage', level = 'metrics', axis = 1 )
-            key_level = 1
-
-        else:
-            tdf.set_index( 'voltage', inplace = True )
-            tdf.columns.rename( 'metrics', inplace = True )
-            key_level = 0
-
-        tdf = tdf[ tdf.index.notnull() ]
-
-        # create multi-index
-        name = 'forward' if ( index == 0 ) else 'reverse'
-        tdf = std.insert_index_levels(
-            tdf,
-            levels = [ name ],
-            names  = [ 'direction' ],
-            key_level = key_level
-        )
-
-        df[ index ] = tdf # replace with modified
-
-
-    # reindex for common voltage values
-    df = std.common_reindex( df )
-
-    # combine scan directions
-    df = pd.concat( df, axis = 1 )
-
->>>>>>> 7a5b41d2
+# JV Data Prep
+
+import numpy as np
+import pandas as pd
+
+from .. import standard_functions as std
+
+
+def split_jv_scan( df ):
+    """
+    Split JV scan into forward and reverse components.
+    :param df: Pandas DataFrame representing JV scan.
+    :returns: Pandas Dataframe split by direciton.
+    """
+    multiindex = isinstance( df.columns, pd.MultiIndex )
+    if multiindex:
+        dv = df.xs( 'voltage', level = 'metrics', axis = 1 )
+
+    else:
+        dv = df.voltage
+
+    dv = dv.diff().dropna()
+
+    change = np.sign( dv ).diff().fillna( 0 ) # calculate sign changes
+    change = np.where( change != 0 )[ 0 ] # get indices of sign changes
+    if change.size > 1:
+        # more than one sign change
+        raise ValueError( 'Multiple sign changes detected in scan.' )
+
+    elif change.size == 0:
+        # no sign changes detected
+        raise ValueError( 'No sign changes detected in scan.' )
+
+    change = change[ 0 ]
+
+    # break scans apart
+    forward_first = ( dv.values[ 0 ] > 0 )
+    df = (
+        [
+            df[ :( change + 1 ) ],
+            df[ change: ]
+        ]
+
+        if forward_first else
+
+        [
+            df[ change: ],
+            df[ :( change + 1 ) ]
+        ]
+    )
+
+    for index, tdf in enumerate( df ):
+        # set index
+        if multiindex:
+            tdf.index = pd.Index(
+                tdf.xs( 'voltage', level = 'metrics', axis = 1 ).values.flatten(),
+                name = 'voltage'
+            )
+
+            tdf = tdf.drop( 'voltage', level = 'metrics', axis = 1 )
+            key_level = 1
+
+        else:
+            tdf.set_index( 'voltage', inplace = True )
+            tdf.columns.rename( 'metrics', inplace = True )
+            key_level = 0
+
+        tdf = tdf[ tdf.index.notnull() ]
+
+        # create multi-index
+        name = 'forward' if ( index == 0 ) else 'reverse'
+        tdf = std.insert_index_levels(
+            tdf,
+            levels = [ name ],
+            names  = [ 'direction' ],
+            key_level = key_level
+        )
+
+        df[ index ] = tdf # replace with modified
+
+
+    # reindex for common voltage values
+    df = std.common_reindex( df )
+
+    # combine scan directions
+    df = pd.concat( df, axis = 1 )
+
     return df