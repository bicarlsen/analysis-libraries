<<<<<<< HEAD
#!/usr/bin/env python
# coding: utf-8

# Aging Setup Data Prep

import os
import io
import sys
import re
import glob
import math
import logging

import numpy as np
import pandas as pd

from .. import standard_functions as std


# Convenience functions

def sample_from_file_name( file ):
    name_search = '(.+?)'
    return std.metadata_from_file_name( name_search, file, delimeter = '_', group = 1 )


def channel_from_file_name( file ):
    channel_search = '^Ch(\d+)'
    return std.metadata_from_file_name( channel_search, file, is_numeric = True, delimeter = '_' )


def sample_channel_index( file, metrics, sample_index, channel_index ):
    """
    Creates a standard column index with the sample name and channel.

    :param file: The file to optain the sample and channel from.
    :param metrics: A list of metric anmes as the bottom index level.
    :param sample_index: If True the sample name is used from the file name
        to create an index for the data.
    :param channel_index: If True the file channel is used from the file name
        to create an index for the data.
    :returns: A Pandas MultiIndex with levels [ 'channel', 'sample', 'metrics' ]
        as specified.
    """
    header = [  metrics ]
    names  = [ 'metrics' ]

    if sample_index:
        sample = sample_from_file_name( file )
        header.insert( 0, [ sample ] )
        names.insert( 0, 'sample' )

    if channel_index:
        channel = channel_from_file_name( file )
        header.insert( 0, [ channel ] )
        names.insert( 0, 'channel' )

    return pd.MultiIndex.from_product( header, names = names )



def import_aging_datum( file, sample_index = True, channel_index = False ):
    """
    Imports aging data from an _aging.txt file into a Pandas DataFrame.

    :param file: The file to import from.
    :param sample_index: If True the sample name is used from the file name
        to create an index for the data. [Default: True]
    :param channel_index: If True the file channel is used from the file name
        to create an index for the data. [Default: False]
    :returns: A Pandas DataFrame with the file's data.
    """
    header = [ 'time', 'power', 'voltage', 'current', 'intensity', 'temperature' ]
    df = pd.read_csv( file, sep = '\s+', skiprows = 1, names = header )

    header = sample_channel_index( file, header, sample_index, channel_index )
    df.columns = header

    return df


def import_metric_datum( file, reindex = True, sample_index = True, channel_index = False  ):
    """
    Imports JV metric data from a _JVmetrics.txt file into a Pandas DataFrame.

    :param file: The file to import from.
    :param reindex: Whether to reindex columns hierarchically or leave flat.
        If flat scan direction is indicated by '_rev' or '_for' trailing the metric.
        If hierarchical levels for data are [ 'direction', 'metric' ],
            where direction is [ 'forward', 'reverse', 'static' ], and
            metric is the standard abbereviation.
        [Default: True]
    :param sample_index: If True the sample name is used from the file name
        to create an index for the data. [Default: True]
    :param channel_index: If True the file channel is used from the file name
        to create an index for the data. [Default: False]
    :returns: A Pandas DataFrame with the file's data.
    """

    header = [
        'time',
        'voc_rev',
        'jsc_rev',
        'ff_rev',
        'power_rev',
        'vmpp_rev',
        'jmpp_rev',
        'hysteresis',
        'voc_for',
        'jsc_for',
        'ff_for',
        'power_for',
        'vmpp_for',
        'jmpp_for',
        'scan_rate',
        'intensity',
        'temperature'
    ]

    df = pd.read_csv( file, sep = '\s+', skiprows = 1, names = header )
    header = sample_channel_index( file, header, sample_index, channel_index )

    if not reindex:
        df.columns = header
        return df

    # create hierarchical index
    # level names
    names = [ 'direction', 'metric' ]
    if sample_index:
        names.insert( 0, 'sample' )

    if channel_index:
        names.insert( 0, 'channel' )

    # format tuples
    values = []
    for val in header.get_values():
        val = list( val )
        metric = val[ -1 ]

        # forward
        direction = metric.find( '_for' )
        if direction > -1:
            val[ -1 ] = metric[ :direction ]
            val.insert( -1, 'forward' )

            values.append( tuple( val ) )
            continue

        # reverse
        direction = metric.find( '_rev' )
        if direction > -1:
            val[ -1 ] = metric[ :direction ]
            val.insert( -1, 'reverse' )

            values.append( tuple( val ) )
            continue

        # static
        val[ -1 ] = metric
        val.insert( -1, 'static' )

        values.append( tuple( val ) )

    header = pd.MultiIndex.from_tuples( values, names = names )
    df.columns = header

    return df.sort_index( axis = 1 )


def import_jv_datum( file, sample_index = True, channel_index = False, sep = '\s+' ):
    """
    Imports aging data from a _JVs.txt file into a Pandas DataFrame.

    :param file: The file to import from.
    :param sample_index: If True the sample name is used from the file name
        to create an index for the data. [Default: True]
    :param channel_index: If True the file channel is used from the file name
        to create an index for the data. [Default: False]
    :param sep: The data separator. Can be a regular expression. [Default: \s+]
    :returns: A Pandas DataFrame with the file's data.
    """
    lines, cols = std.file_shape( file, sep = sep )
    num_scans = int( lines/ 3 )
    num_rows = cols

    names = [ 'index', 'direction', 'metric' ]
    header = [
        range( num_scans ),
        [ 'reverse', 'forward' ],
        [ 'voltage', 'current' ]
    ]

    if sample_index:
        header.insert( 0, [ sample_from_file_name( file ) ] )
        names.insert( 0, 'sample' )

    if channel_index:
        header.insert( 0, [ channel_from_file_name( file ) ] )
        names.insert( 0, 'channel' )

    header = pd.MultiIndex.from_product( header, names = names )
    data = pd.DataFrame( index = np.arange( num_rows ), columns = header )

    # read file in 3 line chunks ( time, voltage, current ) for transposition
    # scanned reverse then forward
    with open( file ) as f:
        splitter = re.compile( sep )
        index = 0
        for time in f:
            # get data
            voltage = splitter.split( f.readline() )
            current = splitter.split( f.readline() )

            # remove empty strings
            voltage = filter( ''.__ne__, voltage )
            current = filter( ''.__ne__, current )

            # convert to floats
            voltage = list( map( float, voltage ) )
            current = list( map( float, current ) )

            # first index where next voltage is larger than current
            direction_change = [ index for
                                index in ( range( len( voltage ) - 1 ) )
                                if voltage[ index ] < voltage[ index + 1 ] ]

            if len( direction_change ) == 0:
                # no forward scan
                logging.warn( 'Scan {} in file {} was not complete.'.format( index, file ) )

                v_rev = voltage
                j_rev = current
                v_for = []
                j_for = []

            else:
                direction_change = direction_change[ 0 ]

                v_rev = voltage[ : direction_change + 1  ]
                j_rev = current[ : direction_change + 1 ]
                v_for = voltage[ direction_change : ]
                j_for = current[ direction_change : ]


            # pad data for combining
            datum = [ v_rev, j_rev, v_for, j_for ]
            datum = list( map( np.array, datum ) )

            ref = np.empty(( num_rows ))
            ref[:] = np.nan

            n_datum = []
            for d in datum:
                nd = ref.copy()
                nd[ :d.shape[ 0 ] ] = d
                n_datum.append( nd )

            vals = np.stack( n_datum, axis = 1 )

            # create dataframe for scan
            df_header = [ h for h in header.get_values() if h[ 1 ] == index ]
            idh = df_header[ 0 ][ :-2 ]

            df_header = pd.MultiIndex.from_tuples( df_header, names = names )
            df = pd.DataFrame(
                data = vals,
                columns = df_header,
                dtype = np.float32
            )

            data.loc[ :, idh ] = df
            index += 1

    return data.dropna( how = 'all' )


def import_control_datum( file, sep = ',' ):
    """
    Imports temperature and intensity control data.

    :param file: File path of the program.
    :param sep: The column delimeter. [Default: ,]
    :returns: A pandas DataFrame with the program information.
    """
    names = [
        'duration',
        'intensity',
        'temperature_1',
        'temperature_2',
        'temperature_3',
        'temperature_4',
        'start',
        'pause',
        'stop'
    ]

    df = pd.read_csv( file, names = names, usecols = list( range( 9 ) ) )
    df.loc[ :, 'time' ] = df.duration.cumsum()

    return df.sort_index( axis = 1 )



def import_aging_data( folder, file_pattern = '*_aging.txt', **kwargs ):
    """
    Imports aging data.

    :param folder: Folder path containing data files.
    :param file_pattern: File pattern of data files, in glob format. [Default: *._aging.txt]
    :param kwargs: Arguments passed to standard_functions import_data()
    :returns: DataFrame containg imported data.
    """
    return std.import_data( import_aging_datum, folder, file_pattern = file_pattern, **kwargs )


def import_metric_data( folder, file_pattern = '*_JVmetrics.txt', **kwargs ):
    """
    Imports aging data.

    :param folder: Folder path containing data files.
    :param file_pattern: File pattern of data files, in glob format. [Default: *_JVmetrics.txt]
    :param kwargs: Arguments passed to standard_functions import_data()
    :returns: DataFrame containg imported data.
    """
    return std.import_data( import_metric_datum, folder, file_pattern = file_pattern, **kwargs )


def import_jv_data( folder, file_pattern = '*_JVs.txt', **kwargs ):
    """
    Imports aging data.

    :param folder: Folder path containing data files.
    :param file_pattern: File pattern of data files, in glob format. [Default: *.JVs.txt]
    :param kwargs: Arguments passed to standard_functions import_data()
    :returns: DataFrame containg imported data.
    """
    return std.import_data( import_jv_datum, folder, file_pattern = file_pattern, **kwargs )




def assign_temperatures_to_cycles( df, ctrl ):
    """
    Assigns temperature to cycles given a control DataFrame.
    Assumes all temperatures are the same.

    :param df: A DataFrame that has been split into cycles.
    :param ctrl: The control DataFrame.
    :returns: A Series of temperatures to assing to each cycle.
    """
    # temperature for all channels is the same
    temperatures = ctrl[[ 'time', 'temperature_1' ]].set_index( 'time' )
    temperatures.loc[ 0 ] = temperatures.iloc[ 0 ] # back fill to time 0
    temperatures.sort_index( inplace = True )

    temp_times = temperatures.index
    temps = []
    for name, data in df.groupby( level = [ 'channel', 'cycle' ], axis = 1 ):
        data = data.dropna()
        time = data.xs( 'time', axis = 1, level = 'metric' ).iloc[[ 0, -1 ]]/ 3600
        time = time.reset_index( drop = True )

        # temperatures, take end value
        start = time.loc[ 0 ].values[ 0 ]
        end   = time.loc[ 1 ].values[ 0 ]

        start = temperatures.loc[ temp_times <= start ].values[ -1, 0 ]
        end   = temperatures.loc[ temp_times <= end ].values[ -1, 0 ]

        if start != end:
            logging.warning( '{}: Temperature change.'.format( name ) )

        temp = pd.Series( { name: end } )
        temps.append( temp )

    temperatures = pd.concat( temps )

    return temperatures


# ## Work



=======
#!/usr/bin/env python
# coding: utf-8

# Aging Setup Data Prep

import os
import io
import sys
import re
import glob
import math
import logging

import numpy as np
import pandas as pd

from .. import standard_functions as std


# Convenience functions

def sample_from_file_name( file ):
    name_search = '(.+?)'
    return std.metadata_from_file_name( name_search, file, delimeter = '_', group = 1 )


def channel_from_file_name( file ):
    channel_search = '^Ch(\d+)'
    return std.metadata_from_file_name( channel_search, file, is_numeric = True, delimeter = '_' )


def sample_channel_index( file, metrics, sample_index, channel_index ):
    """
    Creates a standard column index with the sample name and channel.

    :param file: The file to optain the sample and channel from.
    :param metrics: A list of metric anmes as the bottom index level.
    :param sample_index: If True the sample name is used from the file name
        to create an index for the data.
    :param channel_index: If True the file channel is used from the file name
        to create an index for the data.
    :returns: A Pandas MultiIndex with levels [ 'channel', 'sample', 'metrics' ]
        as specified.
    """
    header = [  metrics ]
    names  = [ 'metrics' ]

    if sample_index:
        sample = sample_from_file_name( file )
        header.insert( 0, [ sample ] )
        names.insert( 0, 'sample' )

    if channel_index:
        channel = channel_from_file_name( file )
        header.insert( 0, [ channel ] )
        names.insert( 0, 'channel' )

    return pd.MultiIndex.from_product( header, names = names )



def import_aging_datum( file, sample_index = True, channel_index = False ):
    """
    Imports aging data from an _aging.txt file into a Pandas DataFrame.

    :param file: The file to import from.
    :param sample_index: If True the sample name is used from the file name
        to create an index for the data. [Default: True]
    :param channel_index: If True the file channel is used from the file name
        to create an index for the data. [Default: False]
    :returns: A Pandas DataFrame with the file's data.
    """
    header = [ 'time', 'power', 'voltage', 'current', 'intensity', 'temperature' ]
    df = pd.read_csv( file, sep = '\s+', skiprows = 1, names = header )

    header = sample_channel_index( file, header, sample_index, channel_index )
    df.columns = header

    return df


def import_metric_datum( file, reindex = True, sample_index = True, channel_index = False  ):
    """
    Imports JV metric data from a _JVmetrics.txt file into a Pandas DataFrame.

    :param file: The file to import from.
    :param reindex: Whether to reindex columns hierarchically or leave flat.
        If flat scan direction is indicated by '_rev' or '_for' trailing the metric.
        If hierarchical levels for data are [ 'direction', 'metric' ],
            where direction is [ 'forward', 'reverse', 'static' ], and
            metric is the standard abbereviation.
        [Default: True]
    :param sample_index: If True the sample name is used from the file name
        to create an index for the data. [Default: True]
    :param channel_index: If True the file channel is used from the file name
        to create an index for the data. [Default: False]
    :returns: A Pandas DataFrame with the file's data.
    """

    header = [
        'time',
        'voc_rev',
        'jsc_rev',
        'ff_rev',
        'power_rev',
        'vmpp_rev',
        'jmpp_rev',
        'hysteresis',
        'voc_for',
        'jsc_for',
        'ff_for',
        'power_for',
        'vmpp_for',
        'jmpp_for',
        'scan_rate',
        'intensity',
        'temperature'
    ]

    df = pd.read_csv( file, sep = '\s+', skiprows = 1, names = header )
    header = sample_channel_index( file, header, sample_index, channel_index )

    if not reindex:
        df.columns = header
        return df

    # create hierarchical index
    # level names
    names = [ 'direction', 'metric' ]
    if sample_index:
        names.insert( 0, 'sample' )

    if channel_index:
        names.insert( 0, 'channel' )

    # format tuples
    values = []
    for val in header.get_values():
        val = list( val )
        metric = val[ -1 ]

        # forward
        direction = metric.find( '_for' )
        if direction > -1:
            val[ -1 ] = metric[ :direction ]
            val.insert( -1, 'forward' )

            values.append( tuple( val ) )
            continue

        # reverse
        direction = metric.find( '_rev' )
        if direction > -1:
            val[ -1 ] = metric[ :direction ]
            val.insert( -1, 'reverse' )

            values.append( tuple( val ) )
            continue

        # static
        val[ -1 ] = metric
        val.insert( -1, 'static' )

        values.append( tuple( val ) )

    header = pd.MultiIndex.from_tuples( values, names = names )
    df.columns = header

    return df.sort_index( axis = 1 )


def import_jv_datum( file, sample_index = True, channel_index = False, sep = '\s+' ):
    """
    Imports aging data from a _JVs.txt file into a Pandas DataFrame.

    :param file: The file to import from.
    :param sample_index: If True the sample name is used from the file name
        to create an index for the data. [Default: True]
    :param channel_index: If True the file channel is used from the file name
        to create an index for the data. [Default: False]
    :param sep: The data separator. Can be a regular expression. [Default: \s+]
    :returns: A Pandas DataFrame with the file's data.
    """
    lines, cols = std.file_shape( file, sep = sep )
    num_scans = int( lines/ 3 )
    num_rows = cols

    names = [ 'index', 'direction', 'metric' ]
    header = [
        range( num_scans ),
        [ 'reverse', 'forward' ],
        [ 'voltage', 'current' ]
    ]

    if sample_index:
        header.insert( 0, [ sample_from_file_name( file ) ] )
        names.insert( 0, 'sample' )

    if channel_index:
        header.insert( 0, [ channel_from_file_name( file ) ] )
        names.insert( 0, 'channel' )

    header = pd.MultiIndex.from_product( header, names = names )
    data = pd.DataFrame( index = np.arange( num_rows ), columns = header )

    # read file in 3 line chunks ( time, voltage, current ) for transposition
    # scanned reverse then forward
    with open( file ) as f:
        splitter = re.compile( sep )
        index = 0
        for time in f:
            # get data
            voltage = splitter.split( f.readline() )
            current = splitter.split( f.readline() )

            # remove empty strings
            voltage = filter( ''.__ne__, voltage )
            current = filter( ''.__ne__, current )

            # convert to floats
            voltage = list( map( float, voltage ) )
            current = list( map( float, current ) )

            # first index where next voltage is larger than current
            direction_change = [ index for
                                index in ( range( len( voltage ) - 1 ) )
                                if voltage[ index ] < voltage[ index + 1 ] ]

            if len( direction_change ) == 0:
                # no forward scan
                logging.warn( 'Scan {} in file {} was not complete.'.format( index, file ) )

                v_rev = voltage
                j_rev = current
                v_for = []
                j_for = []

            else:
                direction_change = direction_change[ 0 ]

                v_rev = voltage[ : direction_change + 1  ]
                j_rev = current[ : direction_change + 1 ]
                v_for = voltage[ direction_change : ]
                j_for = current[ direction_change : ]


            # pad data for combining
            datum = [ v_rev, j_rev, v_for, j_for ]
            datum = list( map( np.array, datum ) )

            ref = np.empty(( num_rows ))
            ref[:] = np.nan

            n_datum = []
            for d in datum:
                nd = ref.copy()
                nd[ :d.shape[ 0 ] ] = d
                n_datum.append( nd )

            vals = np.stack( n_datum, axis = 1 )

            # create dataframe for scan
            df_header = [ h for h in header.get_values() if h[ 1 ] == index ]
            idh = df_header[ 0 ][ :-2 ]

            df_header = pd.MultiIndex.from_tuples( df_header, names = names )
            df = pd.DataFrame(
                data = vals,
                columns = df_header,
                dtype = np.float32
            )

            data.loc[ :, idh ] = df
            index += 1

    return data.dropna( how = 'all' )


def import_control_datum( file, sep = ',' ):
    """
    Imports temperature and intensity control data.

    :param file: File path of the program.
    :param sep: The column delimeter. [Default: ,]
    :returns: A pandas DataFrame with the program information.
    """
    names = [
        'duration',
        'intensity',
        'temperature_1',
        'temperature_2',
        'temperature_3',
        'temperature_4',
        'start',
        'pause',
        'stop'
    ]

    df = pd.read_csv( file, names = names, usecols = list( range( 9 ) ) )
    df.loc[ :, 'time' ] = df.duration.cumsum()

    return df.sort_index( axis = 1 )



def import_aging_data( folder, file_pattern = '*_aging.txt', **kwargs ):
    """
    Imports aging data.

    :param folder: Folder path containing data files.
    :param file_pattern: File pattern of data files, in glob format. [Default: *._aging.txt]
    :param kwargs: Arguments passed to standard_functions import_data()
    :returns: DataFrame containg imported data.
    """
    return std.import_data( import_aging_datum, folder, file_pattern = file_pattern, **kwargs )


def import_metric_data( folder, file_pattern = '*_JVmetrics.txt', **kwargs ):
    """
    Imports aging data.

    :param folder: Folder path containing data files.
    :param file_pattern: File pattern of data files, in glob format. [Default: *_JVmetrics.txt]
    :param kwargs: Arguments passed to standard_functions import_data()
    :returns: DataFrame containg imported data.
    """
    return std.import_data( import_metric_datum, folder, file_pattern = file_pattern, **kwargs )


def import_jv_data( folder, file_pattern = '*_JVs.txt', **kwargs ):
    """
    Imports aging data.

    :param folder: Folder path containing data files.
    :param file_pattern: File pattern of data files, in glob format. [Default: *.JVs.txt]
    :param kwargs: Arguments passed to standard_functions import_data()
    :returns: DataFrame containg imported data.
    """
    return std.import_data( import_jv_datum, folder, file_pattern = file_pattern, **kwargs )




def assign_temperatures_to_cycles( df, ctrl ):
    """
    Assigns temperature to cycles given a control DataFrame.
    Assumes all temperatures are the same.

    :param df: A DataFrame that has been split into cycles.
    :param ctrl: The control DataFrame.
    :returns: A Series of temperatures to assing to each cycle.
    """
    # temperature for all channels is the same
    temperatures = ctrl[[ 'time', 'temperature_1' ]].set_index( 'time' )
    temperatures.loc[ 0 ] = temperatures.iloc[ 0 ] # back fill to time 0
    temperatures.sort_index( inplace = True )

    temp_times = temperatures.index
    temps = []
    for name, data in df.groupby( level = [ 'channel', 'cycle' ], axis = 1 ):
        data = data.dropna()
        time = data.xs( 'time', axis = 1, level = 'metric' ).iloc[[ 0, -1 ]]/ 3600
        time = time.reset_index( drop = True )

        # temperatures, take end value
        start = time.loc[ 0 ].values[ 0 ]
        end   = time.loc[ 1 ].values[ 0 ]

        start = temperatures.loc[ temp_times <= start ].values[ -1, 0 ]
        end   = temperatures.loc[ temp_times <= end ].values[ -1, 0 ]

        if start != end:
            logging.warning( '{}: Temperature change.'.format( name ) )

        temp = pd.Series( { name: end } )
        temps.append( temp )

    temperatures = pd.concat( temps )

    return temperatures


# ## Work




>>>>>>> 7a5b41d2
<|MERGE_RESOLUTION|>--- conflicted
+++ resolved
@@ -1,776 +1,387 @@
-<<<<<<< HEAD
-#!/usr/bin/env python
-# coding: utf-8
-
-# Aging Setup Data Prep
-
-import os
-import io
-import sys
-import re
-import glob
-import math
-import logging
-
-import numpy as np
-import pandas as pd
-
-from .. import standard_functions as std
-
-
-# Convenience functions
-
-def sample_from_file_name( file ):
-    name_search = '(.+?)'
-    return std.metadata_from_file_name( name_search, file, delimeter = '_', group = 1 )
-
-
-def channel_from_file_name( file ):
-    channel_search = '^Ch(\d+)'
-    return std.metadata_from_file_name( channel_search, file, is_numeric = True, delimeter = '_' )
-
-
-def sample_channel_index( file, metrics, sample_index, channel_index ):
-    """
-    Creates a standard column index with the sample name and channel.
-
-    :param file: The file to optain the sample and channel from.
-    :param metrics: A list of metric anmes as the bottom index level.
-    :param sample_index: If True the sample name is used from the file name
-        to create an index for the data.
-    :param channel_index: If True the file channel is used from the file name
-        to create an index for the data.
-    :returns: A Pandas MultiIndex with levels [ 'channel', 'sample', 'metrics' ]
-        as specified.
-    """
-    header = [  metrics ]
-    names  = [ 'metrics' ]
-
-    if sample_index:
-        sample = sample_from_file_name( file )
-        header.insert( 0, [ sample ] )
-        names.insert( 0, 'sample' )
-
-    if channel_index:
-        channel = channel_from_file_name( file )
-        header.insert( 0, [ channel ] )
-        names.insert( 0, 'channel' )
-
-    return pd.MultiIndex.from_product( header, names = names )
-
-
-
-def import_aging_datum( file, sample_index = True, channel_index = False ):
-    """
-    Imports aging data from an _aging.txt file into a Pandas DataFrame.
-
-    :param file: The file to import from.
-    :param sample_index: If True the sample name is used from the file name
-        to create an index for the data. [Default: True]
-    :param channel_index: If True the file channel is used from the file name
-        to create an index for the data. [Default: False]
-    :returns: A Pandas DataFrame with the file's data.
-    """
-    header = [ 'time', 'power', 'voltage', 'current', 'intensity', 'temperature' ]
-    df = pd.read_csv( file, sep = '\s+', skiprows = 1, names = header )
-
-    header = sample_channel_index( file, header, sample_index, channel_index )
-    df.columns = header
-
-    return df
-
-
-def import_metric_datum( file, reindex = True, sample_index = True, channel_index = False  ):
-    """
-    Imports JV metric data from a _JVmetrics.txt file into a Pandas DataFrame.
-
-    :param file: The file to import from.
-    :param reindex: Whether to reindex columns hierarchically or leave flat.
-        If flat scan direction is indicated by '_rev' or '_for' trailing the metric.
-        If hierarchical levels for data are [ 'direction', 'metric' ],
-            where direction is [ 'forward', 'reverse', 'static' ], and
-            metric is the standard abbereviation.
-        [Default: True]
-    :param sample_index: If True the sample name is used from the file name
-        to create an index for the data. [Default: True]
-    :param channel_index: If True the file channel is used from the file name
-        to create an index for the data. [Default: False]
-    :returns: A Pandas DataFrame with the file's data.
-    """
-
-    header = [
-        'time',
-        'voc_rev',
-        'jsc_rev',
-        'ff_rev',
-        'power_rev',
-        'vmpp_rev',
-        'jmpp_rev',
-        'hysteresis',
-        'voc_for',
-        'jsc_for',
-        'ff_for',
-        'power_for',
-        'vmpp_for',
-        'jmpp_for',
-        'scan_rate',
-        'intensity',
-        'temperature'
-    ]
-
-    df = pd.read_csv( file, sep = '\s+', skiprows = 1, names = header )
-    header = sample_channel_index( file, header, sample_index, channel_index )
-
-    if not reindex:
-        df.columns = header
-        return df
-
-    # create hierarchical index
-    # level names
-    names = [ 'direction', 'metric' ]
-    if sample_index:
-        names.insert( 0, 'sample' )
-
-    if channel_index:
-        names.insert( 0, 'channel' )
-
-    # format tuples
-    values = []
-    for val in header.get_values():
-        val = list( val )
-        metric = val[ -1 ]
-
-        # forward
-        direction = metric.find( '_for' )
-        if direction > -1:
-            val[ -1 ] = metric[ :direction ]
-            val.insert( -1, 'forward' )
-
-            values.append( tuple( val ) )
-            continue
-
-        # reverse
-        direction = metric.find( '_rev' )
-        if direction > -1:
-            val[ -1 ] = metric[ :direction ]
-            val.insert( -1, 'reverse' )
-
-            values.append( tuple( val ) )
-            continue
-
-        # static
-        val[ -1 ] = metric
-        val.insert( -1, 'static' )
-
-        values.append( tuple( val ) )
-
-    header = pd.MultiIndex.from_tuples( values, names = names )
-    df.columns = header
-
-    return df.sort_index( axis = 1 )
-
-
-def import_jv_datum( file, sample_index = True, channel_index = False, sep = '\s+' ):
-    """
-    Imports aging data from a _JVs.txt file into a Pandas DataFrame.
-
-    :param file: The file to import from.
-    :param sample_index: If True the sample name is used from the file name
-        to create an index for the data. [Default: True]
-    :param channel_index: If True the file channel is used from the file name
-        to create an index for the data. [Default: False]
-    :param sep: The data separator. Can be a regular expression. [Default: \s+]
-    :returns: A Pandas DataFrame with the file's data.
-    """
-    lines, cols = std.file_shape( file, sep = sep )
-    num_scans = int( lines/ 3 )
-    num_rows = cols
-
-    names = [ 'index', 'direction', 'metric' ]
-    header = [
-        range( num_scans ),
-        [ 'reverse', 'forward' ],
-        [ 'voltage', 'current' ]
-    ]
-
-    if sample_index:
-        header.insert( 0, [ sample_from_file_name( file ) ] )
-        names.insert( 0, 'sample' )
-
-    if channel_index:
-        header.insert( 0, [ channel_from_file_name( file ) ] )
-        names.insert( 0, 'channel' )
-
-    header = pd.MultiIndex.from_product( header, names = names )
-    data = pd.DataFrame( index = np.arange( num_rows ), columns = header )
-
-    # read file in 3 line chunks ( time, voltage, current ) for transposition
-    # scanned reverse then forward
-    with open( file ) as f:
-        splitter = re.compile( sep )
-        index = 0
-        for time in f:
-            # get data
-            voltage = splitter.split( f.readline() )
-            current = splitter.split( f.readline() )
-
-            # remove empty strings
-            voltage = filter( ''.__ne__, voltage )
-            current = filter( ''.__ne__, current )
-
-            # convert to floats
-            voltage = list( map( float, voltage ) )
-            current = list( map( float, current ) )
-
-            # first index where next voltage is larger than current
-            direction_change = [ index for
-                                index in ( range( len( voltage ) - 1 ) )
-                                if voltage[ index ] < voltage[ index + 1 ] ]
-
-            if len( direction_change ) == 0:
-                # no forward scan
-                logging.warn( 'Scan {} in file {} was not complete.'.format( index, file ) )
-
-                v_rev = voltage
-                j_rev = current
-                v_for = []
-                j_for = []
-
-            else:
-                direction_change = direction_change[ 0 ]
-
-                v_rev = voltage[ : direction_change + 1  ]
-                j_rev = current[ : direction_change + 1 ]
-                v_for = voltage[ direction_change : ]
-                j_for = current[ direction_change : ]
-
-
-            # pad data for combining
-            datum = [ v_rev, j_rev, v_for, j_for ]
-            datum = list( map( np.array, datum ) )
-
-            ref = np.empty(( num_rows ))
-            ref[:] = np.nan
-
-            n_datum = []
-            for d in datum:
-                nd = ref.copy()
-                nd[ :d.shape[ 0 ] ] = d
-                n_datum.append( nd )
-
-            vals = np.stack( n_datum, axis = 1 )
-
-            # create dataframe for scan
-            df_header = [ h for h in header.get_values() if h[ 1 ] == index ]
-            idh = df_header[ 0 ][ :-2 ]
-
-            df_header = pd.MultiIndex.from_tuples( df_header, names = names )
-            df = pd.DataFrame(
-                data = vals,
-                columns = df_header,
-                dtype = np.float32
-            )
-
-            data.loc[ :, idh ] = df
-            index += 1
-
-    return data.dropna( how = 'all' )
-
-
-def import_control_datum( file, sep = ',' ):
-    """
-    Imports temperature and intensity control data.
-
-    :param file: File path of the program.
-    :param sep: The column delimeter. [Default: ,]
-    :returns: A pandas DataFrame with the program information.
-    """
-    names = [
-        'duration',
-        'intensity',
-        'temperature_1',
-        'temperature_2',
-        'temperature_3',
-        'temperature_4',
-        'start',
-        'pause',
-        'stop'
-    ]
-
-    df = pd.read_csv( file, names = names, usecols = list( range( 9 ) ) )
-    df.loc[ :, 'time' ] = df.duration.cumsum()
-
-    return df.sort_index( axis = 1 )
-
-
-
-def import_aging_data( folder, file_pattern = '*_aging.txt', **kwargs ):
-    """
-    Imports aging data.
-
-    :param folder: Folder path containing data files.
-    :param file_pattern: File pattern of data files, in glob format. [Default: *._aging.txt]
-    :param kwargs: Arguments passed to standard_functions import_data()
-    :returns: DataFrame containg imported data.
-    """
-    return std.import_data( import_aging_datum, folder, file_pattern = file_pattern, **kwargs )
-
-
-def import_metric_data( folder, file_pattern = '*_JVmetrics.txt', **kwargs ):
-    """
-    Imports aging data.
-
-    :param folder: Folder path containing data files.
-    :param file_pattern: File pattern of data files, in glob format. [Default: *_JVmetrics.txt]
-    :param kwargs: Arguments passed to standard_functions import_data()
-    :returns: DataFrame containg imported data.
-    """
-    return std.import_data( import_metric_datum, folder, file_pattern = file_pattern, **kwargs )
-
-
-def import_jv_data( folder, file_pattern = '*_JVs.txt', **kwargs ):
-    """
-    Imports aging data.
-
-    :param folder: Folder path containing data files.
-    :param file_pattern: File pattern of data files, in glob format. [Default: *.JVs.txt]
-    :param kwargs: Arguments passed to standard_functions import_data()
-    :returns: DataFrame containg imported data.
-    """
-    return std.import_data( import_jv_datum, folder, file_pattern = file_pattern, **kwargs )
-
-
-
-
-def assign_temperatures_to_cycles( df, ctrl ):
-    """
-    Assigns temperature to cycles given a control DataFrame.
-    Assumes all temperatures are the same.
-
-    :param df: A DataFrame that has been split into cycles.
-    :param ctrl: The control DataFrame.
-    :returns: A Series of temperatures to assing to each cycle.
-    """
-    # temperature for all channels is the same
-    temperatures = ctrl[[ 'time', 'temperature_1' ]].set_index( 'time' )
-    temperatures.loc[ 0 ] = temperatures.iloc[ 0 ] # back fill to time 0
-    temperatures.sort_index( inplace = True )
-
-    temp_times = temperatures.index
-    temps = []
-    for name, data in df.groupby( level = [ 'channel', 'cycle' ], axis = 1 ):
-        data = data.dropna()
-        time = data.xs( 'time', axis = 1, level = 'metric' ).iloc[[ 0, -1 ]]/ 3600
-        time = time.reset_index( drop = True )
-
-        # temperatures, take end value
-        start = time.loc[ 0 ].values[ 0 ]
-        end   = time.loc[ 1 ].values[ 0 ]
-
-        start = temperatures.loc[ temp_times <= start ].values[ -1, 0 ]
-        end   = temperatures.loc[ temp_times <= end ].values[ -1, 0 ]
-
-        if start != end:
-            logging.warning( '{}: Temperature change.'.format( name ) )
-
-        temp = pd.Series( { name: end } )
-        temps.append( temp )
-
-    temperatures = pd.concat( temps )
-
-    return temperatures
-
-
-# ## Work
-
-
-
-=======
-#!/usr/bin/env python
-# coding: utf-8
-
-# Aging Setup Data Prep
-
-import os
-import io
-import sys
-import re
-import glob
-import math
-import logging
-
-import numpy as np
-import pandas as pd
-
-from .. import standard_functions as std
-
-
-# Convenience functions
-
-def sample_from_file_name( file ):
-    name_search = '(.+?)'
-    return std.metadata_from_file_name( name_search, file, delimeter = '_', group = 1 )
-
-
-def channel_from_file_name( file ):
-    channel_search = '^Ch(\d+)'
-    return std.metadata_from_file_name( channel_search, file, is_numeric = True, delimeter = '_' )
-
-
-def sample_channel_index( file, metrics, sample_index, channel_index ):
-    """
-    Creates a standard column index with the sample name and channel.
-
-    :param file: The file to optain the sample and channel from.
-    :param metrics: A list of metric anmes as the bottom index level.
-    :param sample_index: If True the sample name is used from the file name
-        to create an index for the data.
-    :param channel_index: If True the file channel is used from the file name
-        to create an index for the data.
-    :returns: A Pandas MultiIndex with levels [ 'channel', 'sample', 'metrics' ]
-        as specified.
-    """
-    header = [  metrics ]
-    names  = [ 'metrics' ]
-
-    if sample_index:
-        sample = sample_from_file_name( file )
-        header.insert( 0, [ sample ] )
-        names.insert( 0, 'sample' )
-
-    if channel_index:
-        channel = channel_from_file_name( file )
-        header.insert( 0, [ channel ] )
-        names.insert( 0, 'channel' )
-
-    return pd.MultiIndex.from_product( header, names = names )
-
-
-
-def import_aging_datum( file, sample_index = True, channel_index = False ):
-    """
-    Imports aging data from an _aging.txt file into a Pandas DataFrame.
-
-    :param file: The file to import from.
-    :param sample_index: If True the sample name is used from the file name
-        to create an index for the data. [Default: True]
-    :param channel_index: If True the file channel is used from the file name
-        to create an index for the data. [Default: False]
-    :returns: A Pandas DataFrame with the file's data.
-    """
-    header = [ 'time', 'power', 'voltage', 'current', 'intensity', 'temperature' ]
-    df = pd.read_csv( file, sep = '\s+', skiprows = 1, names = header )
-
-    header = sample_channel_index( file, header, sample_index, channel_index )
-    df.columns = header
-
-    return df
-
-
-def import_metric_datum( file, reindex = True, sample_index = True, channel_index = False  ):
-    """
-    Imports JV metric data from a _JVmetrics.txt file into a Pandas DataFrame.
-
-    :param file: The file to import from.
-    :param reindex: Whether to reindex columns hierarchically or leave flat.
-        If flat scan direction is indicated by '_rev' or '_for' trailing the metric.
-        If hierarchical levels for data are [ 'direction', 'metric' ],
-            where direction is [ 'forward', 'reverse', 'static' ], and
-            metric is the standard abbereviation.
-        [Default: True]
-    :param sample_index: If True the sample name is used from the file name
-        to create an index for the data. [Default: True]
-    :param channel_index: If True the file channel is used from the file name
-        to create an index for the data. [Default: False]
-    :returns: A Pandas DataFrame with the file's data.
-    """
-
-    header = [
-        'time',
-        'voc_rev',
-        'jsc_rev',
-        'ff_rev',
-        'power_rev',
-        'vmpp_rev',
-        'jmpp_rev',
-        'hysteresis',
-        'voc_for',
-        'jsc_for',
-        'ff_for',
-        'power_for',
-        'vmpp_for',
-        'jmpp_for',
-        'scan_rate',
-        'intensity',
-        'temperature'
-    ]
-
-    df = pd.read_csv( file, sep = '\s+', skiprows = 1, names = header )
-    header = sample_channel_index( file, header, sample_index, channel_index )
-
-    if not reindex:
-        df.columns = header
-        return df
-
-    # create hierarchical index
-    # level names
-    names = [ 'direction', 'metric' ]
-    if sample_index:
-        names.insert( 0, 'sample' )
-
-    if channel_index:
-        names.insert( 0, 'channel' )
-
-    # format tuples
-    values = []
-    for val in header.get_values():
-        val = list( val )
-        metric = val[ -1 ]
-
-        # forward
-        direction = metric.find( '_for' )
-        if direction > -1:
-            val[ -1 ] = metric[ :direction ]
-            val.insert( -1, 'forward' )
-
-            values.append( tuple( val ) )
-            continue
-
-        # reverse
-        direction = metric.find( '_rev' )
-        if direction > -1:
-            val[ -1 ] = metric[ :direction ]
-            val.insert( -1, 'reverse' )
-
-            values.append( tuple( val ) )
-            continue
-
-        # static
-        val[ -1 ] = metric
-        val.insert( -1, 'static' )
-
-        values.append( tuple( val ) )
-
-    header = pd.MultiIndex.from_tuples( values, names = names )
-    df.columns = header
-
-    return df.sort_index( axis = 1 )
-
-
-def import_jv_datum( file, sample_index = True, channel_index = False, sep = '\s+' ):
-    """
-    Imports aging data from a _JVs.txt file into a Pandas DataFrame.
-
-    :param file: The file to import from.
-    :param sample_index: If True the sample name is used from the file name
-        to create an index for the data. [Default: True]
-    :param channel_index: If True the file channel is used from the file name
-        to create an index for the data. [Default: False]
-    :param sep: The data separator. Can be a regular expression. [Default: \s+]
-    :returns: A Pandas DataFrame with the file's data.
-    """
-    lines, cols = std.file_shape( file, sep = sep )
-    num_scans = int( lines/ 3 )
-    num_rows = cols
-
-    names = [ 'index', 'direction', 'metric' ]
-    header = [
-        range( num_scans ),
-        [ 'reverse', 'forward' ],
-        [ 'voltage', 'current' ]
-    ]
-
-    if sample_index:
-        header.insert( 0, [ sample_from_file_name( file ) ] )
-        names.insert( 0, 'sample' )
-
-    if channel_index:
-        header.insert( 0, [ channel_from_file_name( file ) ] )
-        names.insert( 0, 'channel' )
-
-    header = pd.MultiIndex.from_product( header, names = names )
-    data = pd.DataFrame( index = np.arange( num_rows ), columns = header )
-
-    # read file in 3 line chunks ( time, voltage, current ) for transposition
-    # scanned reverse then forward
-    with open( file ) as f:
-        splitter = re.compile( sep )
-        index = 0
-        for time in f:
-            # get data
-            voltage = splitter.split( f.readline() )
-            current = splitter.split( f.readline() )
-
-            # remove empty strings
-            voltage = filter( ''.__ne__, voltage )
-            current = filter( ''.__ne__, current )
-
-            # convert to floats
-            voltage = list( map( float, voltage ) )
-            current = list( map( float, current ) )
-
-            # first index where next voltage is larger than current
-            direction_change = [ index for
-                                index in ( range( len( voltage ) - 1 ) )
-                                if voltage[ index ] < voltage[ index + 1 ] ]
-
-            if len( direction_change ) == 0:
-                # no forward scan
-                logging.warn( 'Scan {} in file {} was not complete.'.format( index, file ) )
-
-                v_rev = voltage
-                j_rev = current
-                v_for = []
-                j_for = []
-
-            else:
-                direction_change = direction_change[ 0 ]
-
-                v_rev = voltage[ : direction_change + 1  ]
-                j_rev = current[ : direction_change + 1 ]
-                v_for = voltage[ direction_change : ]
-                j_for = current[ direction_change : ]
-
-
-            # pad data for combining
-            datum = [ v_rev, j_rev, v_for, j_for ]
-            datum = list( map( np.array, datum ) )
-
-            ref = np.empty(( num_rows ))
-            ref[:] = np.nan
-
-            n_datum = []
-            for d in datum:
-                nd = ref.copy()
-                nd[ :d.shape[ 0 ] ] = d
-                n_datum.append( nd )
-
-            vals = np.stack( n_datum, axis = 1 )
-
-            # create dataframe for scan
-            df_header = [ h for h in header.get_values() if h[ 1 ] == index ]
-            idh = df_header[ 0 ][ :-2 ]
-
-            df_header = pd.MultiIndex.from_tuples( df_header, names = names )
-            df = pd.DataFrame(
-                data = vals,
-                columns = df_header,
-                dtype = np.float32
-            )
-
-            data.loc[ :, idh ] = df
-            index += 1
-
-    return data.dropna( how = 'all' )
-
-
-def import_control_datum( file, sep = ',' ):
-    """
-    Imports temperature and intensity control data.
-
-    :param file: File path of the program.
-    :param sep: The column delimeter. [Default: ,]
-    :returns: A pandas DataFrame with the program information.
-    """
-    names = [
-        'duration',
-        'intensity',
-        'temperature_1',
-        'temperature_2',
-        'temperature_3',
-        'temperature_4',
-        'start',
-        'pause',
-        'stop'
-    ]
-
-    df = pd.read_csv( file, names = names, usecols = list( range( 9 ) ) )
-    df.loc[ :, 'time' ] = df.duration.cumsum()
-
-    return df.sort_index( axis = 1 )
-
-
-
-def import_aging_data( folder, file_pattern = '*_aging.txt', **kwargs ):
-    """
-    Imports aging data.
-
-    :param folder: Folder path containing data files.
-    :param file_pattern: File pattern of data files, in glob format. [Default: *._aging.txt]
-    :param kwargs: Arguments passed to standard_functions import_data()
-    :returns: DataFrame containg imported data.
-    """
-    return std.import_data( import_aging_datum, folder, file_pattern = file_pattern, **kwargs )
-
-
-def import_metric_data( folder, file_pattern = '*_JVmetrics.txt', **kwargs ):
-    """
-    Imports aging data.
-
-    :param folder: Folder path containing data files.
-    :param file_pattern: File pattern of data files, in glob format. [Default: *_JVmetrics.txt]
-    :param kwargs: Arguments passed to standard_functions import_data()
-    :returns: DataFrame containg imported data.
-    """
-    return std.import_data( import_metric_datum, folder, file_pattern = file_pattern, **kwargs )
-
-
-def import_jv_data( folder, file_pattern = '*_JVs.txt', **kwargs ):
-    """
-    Imports aging data.
-
-    :param folder: Folder path containing data files.
-    :param file_pattern: File pattern of data files, in glob format. [Default: *.JVs.txt]
-    :param kwargs: Arguments passed to standard_functions import_data()
-    :returns: DataFrame containg imported data.
-    """
-    return std.import_data( import_jv_datum, folder, file_pattern = file_pattern, **kwargs )
-
-
-
-
-def assign_temperatures_to_cycles( df, ctrl ):
-    """
-    Assigns temperature to cycles given a control DataFrame.
-    Assumes all temperatures are the same.
-
-    :param df: A DataFrame that has been split into cycles.
-    :param ctrl: The control DataFrame.
-    :returns: A Series of temperatures to assing to each cycle.
-    """
-    # temperature for all channels is the same
-    temperatures = ctrl[[ 'time', 'temperature_1' ]].set_index( 'time' )
-    temperatures.loc[ 0 ] = temperatures.iloc[ 0 ] # back fill to time 0
-    temperatures.sort_index( inplace = True )
-
-    temp_times = temperatures.index
-    temps = []
-    for name, data in df.groupby( level = [ 'channel', 'cycle' ], axis = 1 ):
-        data = data.dropna()
-        time = data.xs( 'time', axis = 1, level = 'metric' ).iloc[[ 0, -1 ]]/ 3600
-        time = time.reset_index( drop = True )
-
-        # temperatures, take end value
-        start = time.loc[ 0 ].values[ 0 ]
-        end   = time.loc[ 1 ].values[ 0 ]
-
-        start = temperatures.loc[ temp_times <= start ].values[ -1, 0 ]
-        end   = temperatures.loc[ temp_times <= end ].values[ -1, 0 ]
-
-        if start != end:
-            logging.warning( '{}: Temperature change.'.format( name ) )
-
-        temp = pd.Series( { name: end } )
-        temps.append( temp )
-
-    temperatures = pd.concat( temps )
-
-    return temperatures
-
-
-# ## Work
-
-
-
-
->>>>>>> 7a5b41d2
+#!/usr/bin/env python
+# coding: utf-8
+
+# Aging Setup Data Prep
+
+import os
+import io
+import sys
+import re
+import glob
+import math
+import logging
+
+import numpy as np
+import pandas as pd
+
+from .. import standard_functions as std
+
+
+# Convenience functions
+
+def sample_from_file_name( file ):
+    name_search = '(.+?)'
+    return std.metadata_from_file_name( name_search, file, delimeter = '_', group = 1 )
+
+
+def channel_from_file_name( file ):
+    channel_search = '^Ch(\d+)'
+    return std.metadata_from_file_name( channel_search, file, is_numeric = True, delimeter = '_' )
+
+
+def sample_channel_index( file, metrics, sample_index, channel_index ):
+    """
+    Creates a standard column index with the sample name and channel.
+
+    :param file: The file to optain the sample and channel from.
+    :param metrics: A list of metric anmes as the bottom index level.
+    :param sample_index: If True the sample name is used from the file name
+        to create an index for the data.
+    :param channel_index: If True the file channel is used from the file name
+        to create an index for the data.
+    :returns: A Pandas MultiIndex with levels [ 'channel', 'sample', 'metrics' ]
+        as specified.
+    """
+    header = [  metrics ]
+    names  = [ 'metrics' ]
+
+    if sample_index:
+        sample = sample_from_file_name( file )
+        header.insert( 0, [ sample ] )
+        names.insert( 0, 'sample' )
+
+    if channel_index:
+        channel = channel_from_file_name( file )
+        header.insert( 0, [ channel ] )
+        names.insert( 0, 'channel' )
+
+    return pd.MultiIndex.from_product( header, names = names )
+
+
+
+def import_aging_datum( file, sample_index = True, channel_index = False ):
+    """
+    Imports aging data from an _aging.txt file into a Pandas DataFrame.
+
+    :param file: The file to import from.
+    :param sample_index: If True the sample name is used from the file name
+        to create an index for the data. [Default: True]
+    :param channel_index: If True the file channel is used from the file name
+        to create an index for the data. [Default: False]
+    :returns: A Pandas DataFrame with the file's data.
+    """
+    header = [ 'time', 'power', 'voltage', 'current', 'intensity', 'temperature' ]
+    df = pd.read_csv( file, sep = '\s+', skiprows = 1, names = header )
+
+    header = sample_channel_index( file, header, sample_index, channel_index )
+    df.columns = header
+
+    return df
+
+
+def import_metric_datum( file, reindex = True, sample_index = True, channel_index = False  ):
+    """
+    Imports JV metric data from a _JVmetrics.txt file into a Pandas DataFrame.
+
+    :param file: The file to import from.
+    :param reindex: Whether to reindex columns hierarchically or leave flat.
+        If flat scan direction is indicated by '_rev' or '_for' trailing the metric.
+        If hierarchical levels for data are [ 'direction', 'metric' ],
+            where direction is [ 'forward', 'reverse', 'static' ], and
+            metric is the standard abbereviation.
+        [Default: True]
+    :param sample_index: If True the sample name is used from the file name
+        to create an index for the data. [Default: True]
+    :param channel_index: If True the file channel is used from the file name
+        to create an index for the data. [Default: False]
+    :returns: A Pandas DataFrame with the file's data.
+    """
+
+    header = [
+        'time',
+        'voc_rev',
+        'jsc_rev',
+        'ff_rev',
+        'power_rev',
+        'vmpp_rev',
+        'jmpp_rev',
+        'hysteresis',
+        'voc_for',
+        'jsc_for',
+        'ff_for',
+        'power_for',
+        'vmpp_for',
+        'jmpp_for',
+        'scan_rate',
+        'intensity',
+        'temperature'
+    ]
+
+    df = pd.read_csv( file, sep = '\s+', skiprows = 1, names = header )
+    header = sample_channel_index( file, header, sample_index, channel_index )
+
+    if not reindex:
+        df.columns = header
+        return df
+
+    # create hierarchical index
+    # level names
+    names = [ 'direction', 'metric' ]
+    if sample_index:
+        names.insert( 0, 'sample' )
+
+    if channel_index:
+        names.insert( 0, 'channel' )
+
+    # format tuples
+    values = []
+    for val in header.get_values():
+        val = list( val )
+        metric = val[ -1 ]
+
+        # forward
+        direction = metric.find( '_for' )
+        if direction > -1:
+            val[ -1 ] = metric[ :direction ]
+            val.insert( -1, 'forward' )
+
+            values.append( tuple( val ) )
+            continue
+
+        # reverse
+        direction = metric.find( '_rev' )
+        if direction > -1:
+            val[ -1 ] = metric[ :direction ]
+            val.insert( -1, 'reverse' )
+
+            values.append( tuple( val ) )
+            continue
+
+        # static
+        val[ -1 ] = metric
+        val.insert( -1, 'static' )
+
+        values.append( tuple( val ) )
+
+    header = pd.MultiIndex.from_tuples( values, names = names )
+    df.columns = header
+
+    return df.sort_index( axis = 1 )
+
+
+def import_jv_datum( file, sample_index = True, channel_index = False, sep = '\s+' ):
+    """
+    Imports aging data from a _JVs.txt file into a Pandas DataFrame.
+
+    :param file: The file to import from.
+    :param sample_index: If True the sample name is used from the file name
+        to create an index for the data. [Default: True]
+    :param channel_index: If True the file channel is used from the file name
+        to create an index for the data. [Default: False]
+    :param sep: The data separator. Can be a regular expression. [Default: \s+]
+    :returns: A Pandas DataFrame with the file's data.
+    """
+    lines, cols = std.file_shape( file, sep = sep )
+    num_scans = int( lines/ 3 )
+    num_rows = cols
+
+    names = [ 'index', 'direction', 'metric' ]
+    header = [
+        range( num_scans ),
+        [ 'reverse', 'forward' ],
+        [ 'voltage', 'current' ]
+    ]
+
+    if sample_index:
+        header.insert( 0, [ sample_from_file_name( file ) ] )
+        names.insert( 0, 'sample' )
+
+    if channel_index:
+        header.insert( 0, [ channel_from_file_name( file ) ] )
+        names.insert( 0, 'channel' )
+
+    header = pd.MultiIndex.from_product( header, names = names )
+    data = pd.DataFrame( index = np.arange( num_rows ), columns = header )
+
+    # read file in 3 line chunks ( time, voltage, current ) for transposition
+    # scanned reverse then forward
+    with open( file ) as f:
+        splitter = re.compile( sep )
+        index = 0
+        for time in f:
+            # get data
+            voltage = splitter.split( f.readline() )
+            current = splitter.split( f.readline() )
+
+            # remove empty strings
+            voltage = filter( ''.__ne__, voltage )
+            current = filter( ''.__ne__, current )
+
+            # convert to floats
+            voltage = list( map( float, voltage ) )
+            current = list( map( float, current ) )
+
+            # first index where next voltage is larger than current
+            direction_change = [ index for
+                                index in ( range( len( voltage ) - 1 ) )
+                                if voltage[ index ] < voltage[ index + 1 ] ]
+
+            if len( direction_change ) == 0:
+                # no forward scan
+                logging.warn( 'Scan {} in file {} was not complete.'.format( index, file ) )
+
+                v_rev = voltage
+                j_rev = current
+                v_for = []
+                j_for = []
+
+            else:
+                direction_change = direction_change[ 0 ]
+
+                v_rev = voltage[ : direction_change + 1  ]
+                j_rev = current[ : direction_change + 1 ]
+                v_for = voltage[ direction_change : ]
+                j_for = current[ direction_change : ]
+
+
+            # pad data for combining
+            datum = [ v_rev, j_rev, v_for, j_for ]
+            datum = list( map( np.array, datum ) )
+
+            ref = np.empty(( num_rows ))
+            ref[:] = np.nan
+
+            n_datum = []
+            for d in datum:
+                nd = ref.copy()
+                nd[ :d.shape[ 0 ] ] = d
+                n_datum.append( nd )
+
+            vals = np.stack( n_datum, axis = 1 )
+
+            # create dataframe for scan
+            df_header = [ h for h in header.get_values() if h[ 1 ] == index ]
+            idh = df_header[ 0 ][ :-2 ]
+
+            df_header = pd.MultiIndex.from_tuples( df_header, names = names )
+            df = pd.DataFrame(
+                data = vals,
+                columns = df_header,
+                dtype = np.float32
+            )
+
+            data.loc[ :, idh ] = df
+            index += 1
+
+    return data.dropna( how = 'all' )
+
+
+def import_control_datum( file, sep = ',' ):
+    """
+    Imports temperature and intensity control data.
+
+    :param file: File path of the program.
+    :param sep: The column delimeter. [Default: ,]
+    :returns: A pandas DataFrame with the program information.
+    """
+    names = [
+        'duration',
+        'intensity',
+        'temperature_1',
+        'temperature_2',
+        'temperature_3',
+        'temperature_4',
+        'start',
+        'pause',
+        'stop'
+    ]
+
+    df = pd.read_csv( file, names = names, usecols = list( range( 9 ) ) )
+    df.loc[ :, 'time' ] = df.duration.cumsum()
+
+    return df.sort_index( axis = 1 )
+
+
+
+def import_aging_data( folder, file_pattern = '*_aging.txt', **kwargs ):
+    """
+    Imports aging data.
+
+    :param folder: Folder path containing data files.
+    :param file_pattern: File pattern of data files, in glob format. [Default: *._aging.txt]
+    :param kwargs: Arguments passed to standard_functions import_data()
+    :returns: DataFrame containg imported data.
+    """
+    return std.import_data( import_aging_datum, folder, file_pattern = file_pattern, **kwargs )
+
+
+def import_metric_data( folder, file_pattern = '*_JVmetrics.txt', **kwargs ):
+    """
+    Imports aging data.
+
+    :param folder: Folder path containing data files.
+    :param file_pattern: File pattern of data files, in glob format. [Default: *_JVmetrics.txt]
+    :param kwargs: Arguments passed to standard_functions import_data()
+    :returns: DataFrame containg imported data.
+    """
+    return std.import_data( import_metric_datum, folder, file_pattern = file_pattern, **kwargs )
+
+
+def import_jv_data( folder, file_pattern = '*_JVs.txt', **kwargs ):
+    """
+    Imports aging data.
+
+    :param folder: Folder path containing data files.
+    :param file_pattern: File pattern of data files, in glob format. [Default: *.JVs.txt]
+    :param kwargs: Arguments passed to standard_functions import_data()
+    :returns: DataFrame containg imported data.
+    """
+    return std.import_data( import_jv_datum, folder, file_pattern = file_pattern, **kwargs )
+
+
+
+
+def assign_temperatures_to_cycles( df, ctrl ):
+    """
+    Assigns temperature to cycles given a control DataFrame.
+    Assumes all temperatures are the same.
+
+    :param df: A DataFrame that has been split into cycles.
+    :param ctrl: The control DataFrame.
+    :returns: A Series of temperatures to assing to each cycle.
+    """
+    # temperature for all channels is the same
+    temperatures = ctrl[[ 'time', 'temperature_1' ]].set_index( 'time' )
+    temperatures.loc[ 0 ] = temperatures.iloc[ 0 ] # back fill to time 0
+    temperatures.sort_index( inplace = True )
+
+    temp_times = temperatures.index
+    temps = []
+    for name, data in df.groupby( level = [ 'channel', 'cycle' ], axis = 1 ):
+        data = data.dropna()
+        time = data.xs( 'time', axis = 1, level = 'metric' ).iloc[[ 0, -1 ]]/ 3600
+        time = time.reset_index( drop = True )
+
+        # temperatures, take end value
+        start = time.loc[ 0 ].values[ 0 ]
+        end   = time.loc[ 1 ].values[ 0 ]
+
+        start = temperatures.loc[ temp_times <= start ].values[ -1, 0 ]
+        end   = temperatures.loc[ temp_times <= end ].values[ -1, 0 ]
+
+        if start != end:
+            logging.warning( '{}: Temperature change.'.format( name ) )
+
+        temp = pd.Series( { name: end } )
+        temps.append( temp )
+
+    temperatures = pd.concat( temps )
+
+    return temperatures
+
+
+# ## Work
+
+
+
+