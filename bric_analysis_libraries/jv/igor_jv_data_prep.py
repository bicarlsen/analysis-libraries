<<<<<<< HEAD
#!/usr/bin/env python
# coding: utf-8

# Igor JV Curve Analysis
# Used to import and analyze JV curves taken from Igor


import re

import numpy as np
import pandas as pd

from .. import standard_functions as std


def get_cell_name( content ):
    """
    Get the cell name from an igor output file

    :param content: The content to search
    :returns: The cell name of the file
    """
    name_search = 'X S_cellname="(.*)"'
    match = re.search( name_search, content, flags = re.IGNORECASE )

    if match is None:
        # no match found, raise exception
        raise RuntimeError( 'Cell name not found' )

    # match found
    name = match.group( 1 )
    if name == '':
        # empty name
        return None

    return name


def get_cell_area( content ):
    """
    Get the cell area from an igor output file

    :param content: The content to search
    :returns: The area of the cell in cm^2
    """
    area_search = '"Units.*:(.*?);CM:.*"'
    match = re.search( area_search, content, flags = re.IGNORECASE )

    if match is None:
        # no match found, raise exception
        raise RuntimeError( 'Cell area not found' )

    return float( match.group( 1 ) )


def get_currents( content ):
    """
    Gets the currents from an Igor file

    :param content: The content to search
    :returns: A numpy array of the currents
    """
    j_search = 'WAVES\s*PhotoCurrent1\nBEGIN\n(.*)\nEND'
    match = re.search( j_search, content, flags = ( re.IGNORECASE | re.DOTALL ) )

    if match is None:
        # no match found, raise exception
        raise RuntimeError( 'Currents not found' )

    currents = match.group( 1 ).split( '\n' )
    return [ float( j ) for j in currents ]



def get_voltage_start_step( content ):
    """
    Gets the voltage start point and step used during the sweep

    :param content: The content to search
    :returns: A tuple of floats ( start, step )
    """
    volt_search = ' SetScale/P x (.*?),(.*?),"V"'
    match = re.search( volt_search, content, flags = re.IGNORECASE )

    if match is None:
        # no match found, raise exception
        raise RuntimeError( 'Voltage start, step not found' )

    # match found
    if match.group( 1 ) is None:
        # voltage start not found
        raise RuntimeError( 'Voltage start not found' )

    if match.group( 2 ) is None:
        # voltage step not found
        raise RuntimeError( 'Voltage step not found' )

    return ( float( match.group( 1 ) ), float( match.group( 2 ) ) )



def create_jv_pairs( content, density = True ):
    """
    Creates JV pairs from an igor output file

    :param content: The content to search
    :param density: Divide by cell area to create density, or use raw data [Default: True]
    :returns: A numpy array with first dimension of voltage, and second dimension of current values
    """
    area = get_cell_area( content ) if density else 1
    ( voltage, step ) = get_voltage_start_step( content )
    currents = get_currents( content )

    pairs = []
    for j in currents:
        voltage = round( voltage, 6 ) # round to truncate floating point errors
        pairs.append( ( voltage, j/ area ) )
        voltage += step

    return pairs



def import_datum( file, reindex = True, cell_delim = '-' ):
    """
    Create a DataFrame from a single Igor output file

    :param file: The file path to import
    :param reindex: Whether to use the voltage as the index or not [Default: True]
    :param cell_delim: The sample-cell delimeter [Defualt: -]
        Use None if no differentiation between cells on same sample
    :returns: A Pandas DataFrame with columns 'voltage' and 'current'
    """
    with open( file ) as f:
        content = f.read()
        name = get_cell_name( content )
        data = np.array( create_jv_pairs( content ) )

    metrics = [ 'voltage', 'current' ]
    if cell_delim is None:
         header = pd.MultiIndex.from_product( [ [ name ], metrics ], names = [ 'sample', 'metrics' ]  )

    else:
        name = name.split( cell_delim ) # name-cell
        header = pd.MultiIndex.from_product( [ [ name[ 0 ] ], [ name[ 1 ] ], metrics ], names = [ 'sample', 'cell', 'metrics' ]  )

    df = pd.DataFrame( data )
    df.columns = header


    if reindex:
        df.index = df.xs( 'voltage', level = 'metrics', axis = 1 ).values.flatten()
        df.drop( 'voltage', level = 'metrics', axis = 1, inplace = True )
        df.columns = df.columns.droplevel( 'metrics' )

    return df



def import_data( folder_path, file_pattern = '*.sIV', metadata = None, interpolate = 'linear', fillna = 0 ):
    """
    Imports data from Andor output files

    :param folder_path: The file path containing the data files
    :param file_pattern: A glob pattern to filter the imported files [Default: '*']
    :param metadata: Metadata from the file name is turned into MultiIndex columns.
        + If list, use standard keywords to include in index [ 'sample', 'power', 'wavelength', 'time' ]
        + If Dictionary, keys indicate level name, value is pattern to match
            + Reseserved key 'standard' can be provided with a list value to get standard metadata
    :param interpolate: How to interpolate data for a common index [Default: linear]
        Use None to prevent reindexing
    :param fillna: Value to fill NaN values with [Default: 0]
    :returns: A Pandas DataFrame with MultiIndexed columns
    """

    # get dataframes from files
    df = []
    files = std.get_files( folder_path, file_pattern )
    for file in files:
        data = import_datum( file ) # run local import datum function
        df.append( data )

    if interpolate is not None:
        df = std.common_reindex( df, how = 'interpolate', fillna = fillna, add_values = [ 0 ] )

    df = pd.concat( df, axis = 1 )
    return df




def reindex_jv_df( df ):
    """
    Reindexes a Pandas DataFrame with MultiIndexes columns matching those from import_igor_data().
    Uses linear interpolation between points to create a common index for all samples,
    setting the voltage as the index.

    :param df: A Pandas DataFrame matching the indexing from import_igor_data()
    :returns: A Pandas DataFrame with linearly interpolated current, and voltage as index
    """
    pass




def group_data( df, groups ):
    """
    Group a DataFrame using the cell names

    :param df: A Pandas DataFrame with column indices as those form import_igor_data()
    :param groups: A dictionary with keys of the group names, and iterables of the cell names in that group
    :returns: A Pandas DataFrame with a new top-level column index representing the groups
    """
    pass


# # Work
=======
#!/usr/bin/env python
# coding: utf-8

# Igor JV Curve Analysis
# Used to import and analyze JV curves taken from Igor


import re

import numpy as np
import pandas as pd

from .. import standard_functions as std


def get_cell_name( content ):
    """
    Get the cell name from an igor output file

    :param content: The content to search
    :returns: The cell name of the file
    """
    name_search = 'X S_cellname="(.*)"'
    match = re.search( name_search, content, flags = re.IGNORECASE )

    if match is None:
        # no match found, raise exception
        raise RuntimeError( 'Cell name not found' )

    # match found
    name = match.group( 1 )
    if name == '':
        # empty name
        return None

    return name


def get_cell_area( content ):
    """
    Get the cell area from an igor output file

    :param content: The content to search
    :returns: The area of the cell in cm^2
    """
    area_search = '"Units.*:(.*?);CM:.*"'
    match = re.search( area_search, content, flags = re.IGNORECASE )

    if match is None:
        # no match found, raise exception
        raise RuntimeError( 'Cell area not found' )

    return float( match.group( 1 ) )


def get_currents( content ):
    """
    Gets the currents from an Igor file

    :param content: The content to search
    :returns: A numpy array of the currents
    """
    j_search = 'WAVES\s*PhotoCurrent1\nBEGIN\n(.*)\nEND'
    match = re.search( j_search, content, flags = ( re.IGNORECASE | re.DOTALL ) )

    if match is None:
        # no match found, raise exception
        raise RuntimeError( 'Currents not found' )

    currents = match.group( 1 ).split( '\n' )
    return [ float( j ) for j in currents ]



def get_voltage_start_step( content ):
    """
    Gets the voltage start point and step used during the sweep

    :param content: The content to search
    :returns: A tuple of floats ( start, step )
    """
    volt_search = ' SetScale/P x (.*?),(.*?),"V"'
    match = re.search( volt_search, content, flags = re.IGNORECASE )

    if match is None:
        # no match found, raise exception
        raise RuntimeError( 'Voltage start, step not found' )

    # match found
    if match.group( 1 ) is None:
        # voltage start not found
        raise RuntimeError( 'Voltage start not found' )

    if match.group( 2 ) is None:
        # voltage step not found
        raise RuntimeError( 'Voltage step not found' )

    return ( float( match.group( 1 ) ), float( match.group( 2 ) ) )



def create_jv_pairs( content, density = True ):
    """
    Creates JV pairs from an igor output file

    :param content: The content to search
    :param density: Divide by cell area to create density, or use raw data [Default: True]
    :returns: A numpy array with first dimension of voltage, and second dimension of current values
    """
    area = get_cell_area( content ) if density else 1
    ( voltage, step ) = get_voltage_start_step( content )
    currents = get_currents( content )

    pairs = []
    for j in currents:
        voltage = round( voltage, 6 ) # round to truncate floating point errors
        pairs.append( ( voltage, j/ area ) )
        voltage += step

    return pairs



def import_datum( file, reindex = True, cell_delim = '-' ):
    """
    Create a DataFrame from a single Igor output file

    :param file: The file path to import
    :param reindex: Whether to use the voltage as the index or not [Default: True]
    :param cell_delim: The sample-cell delimeter [Defualt: -]
        Use None if no differentiation between cells on same sample
    :returns: A Pandas DataFrame with columns 'voltage' and 'current'
    """
    with open( file ) as f:
        content = f.read()
        name = get_cell_name( content )
        data = np.array( create_jv_pairs( content ) )

    metrics = [ 'voltage', 'current' ]
    if cell_delim is None:
         header = pd.MultiIndex.from_product( [ [ name ], metrics ], names = [ 'sample', 'metrics' ]  )

    else:
        name = name.split( cell_delim ) # name-cell
        header = pd.MultiIndex.from_product( [ [ name[ 0 ] ], [ name[ 1 ] ], metrics ], names = [ 'sample', 'cell', 'metrics' ]  )

    df = pd.DataFrame( data )
    df.columns = header


    if reindex:
        df.index = df.xs( 'voltage', level = 'metrics', axis = 1 ).values.flatten()
        df.drop( 'voltage', level = 'metrics', axis = 1, inplace = True )
        df.columns = df.columns.droplevel( 'metrics' )

    return df



def import_data( folder_path, file_pattern = '*.sIV', metadata = None, interpolate = 'linear', fillna = 0 ):
    """
    Imports data from Andor output files

    :param folder_path: The file path containing the data files
    :param file_pattern: A glob pattern to filter the imported files [Default: '*']
    :param metadata: Metadata from the file name is turned into MultiIndex columns.
        + If list, use standard keywords to include in index [ 'sample', 'power', 'wavelength', 'time' ]
        + If Dictionary, keys indicate level name, value is pattern to match
            + Reseserved key 'standard' can be provided with a list value to get standard metadata
    :param interpolate: How to interpolate data for a common index [Default: linear]
        Use None to prevent reindexing
    :param fillna: Value to fill NaN values with [Default: 0]
    :returns: A Pandas DataFrame with MultiIndexed columns
    """

    # get dataframes from files
    df = []
    files = std.get_files( folder_path, file_pattern )
    for file in files:
        data = import_datum( file ) # run local import datum function
        df.append( data )

    if interpolate is not None:
        df = std.common_reindex( df, how = 'interpolate', fillna = fillna, add_values = [ 0 ] )

    df = pd.concat( df, axis = 1 )
    return df




def reindex_jv_df( df ):
    """
    Reindexes a Pandas DataFrame with MultiIndexes columns matching those from import_igor_data().
    Uses linear interpolation between points to create a common index for all samples,
    setting the voltage as the index.

    :param df: A Pandas DataFrame matching the indexing from import_igor_data()
    :returns: A Pandas DataFrame with linearly interpolated current, and voltage as index
    """
    pass




def group_data( df, groups ):
    """
    Group a DataFrame using the cell names

    :param df: A Pandas DataFrame with column indices as those form import_igor_data()
    :param groups: A dictionary with keys of the group names, and iterables of the cell names in that group
    :returns: A Pandas DataFrame with a new top-level column index representing the groups
    """
    pass


# # Work
>>>>>>> 7a5b41d2
<|MERGE_RESOLUTION|>--- conflicted
+++ resolved
@@ -1,437 +1,217 @@
-<<<<<<< HEAD
-#!/usr/bin/env python
-# coding: utf-8
-
-# Igor JV Curve Analysis
-# Used to import and analyze JV curves taken from Igor
-
-
-import re
-
-import numpy as np
-import pandas as pd
-
-from .. import standard_functions as std
-
-
-def get_cell_name( content ):
-    """
-    Get the cell name from an igor output file
-
-    :param content: The content to search
-    :returns: The cell name of the file
-    """
-    name_search = 'X S_cellname="(.*)"'
-    match = re.search( name_search, content, flags = re.IGNORECASE )
-
-    if match is None:
-        # no match found, raise exception
-        raise RuntimeError( 'Cell name not found' )
-
-    # match found
-    name = match.group( 1 )
-    if name == '':
-        # empty name
-        return None
-
-    return name
-
-
-def get_cell_area( content ):
-    """
-    Get the cell area from an igor output file
-
-    :param content: The content to search
-    :returns: The area of the cell in cm^2
-    """
-    area_search = '"Units.*:(.*?);CM:.*"'
-    match = re.search( area_search, content, flags = re.IGNORECASE )
-
-    if match is None:
-        # no match found, raise exception
-        raise RuntimeError( 'Cell area not found' )
-
-    return float( match.group( 1 ) )
-
-
-def get_currents( content ):
-    """
-    Gets the currents from an Igor file
-
-    :param content: The content to search
-    :returns: A numpy array of the currents
-    """
-    j_search = 'WAVES\s*PhotoCurrent1\nBEGIN\n(.*)\nEND'
-    match = re.search( j_search, content, flags = ( re.IGNORECASE | re.DOTALL ) )
-
-    if match is None:
-        # no match found, raise exception
-        raise RuntimeError( 'Currents not found' )
-
-    currents = match.group( 1 ).split( '\n' )
-    return [ float( j ) for j in currents ]
-
-
-
-def get_voltage_start_step( content ):
-    """
-    Gets the voltage start point and step used during the sweep
-
-    :param content: The content to search
-    :returns: A tuple of floats ( start, step )
-    """
-    volt_search = ' SetScale/P x (.*?),(.*?),"V"'
-    match = re.search( volt_search, content, flags = re.IGNORECASE )
-
-    if match is None:
-        # no match found, raise exception
-        raise RuntimeError( 'Voltage start, step not found' )
-
-    # match found
-    if match.group( 1 ) is None:
-        # voltage start not found
-        raise RuntimeError( 'Voltage start not found' )
-
-    if match.group( 2 ) is None:
-        # voltage step not found
-        raise RuntimeError( 'Voltage step not found' )
-
-    return ( float( match.group( 1 ) ), float( match.group( 2 ) ) )
-
-
-
-def create_jv_pairs( content, density = True ):
-    """
-    Creates JV pairs from an igor output file
-
-    :param content: The content to search
-    :param density: Divide by cell area to create density, or use raw data [Default: True]
-    :returns: A numpy array with first dimension of voltage, and second dimension of current values
-    """
-    area = get_cell_area( content ) if density else 1
-    ( voltage, step ) = get_voltage_start_step( content )
-    currents = get_currents( content )
-
-    pairs = []
-    for j in currents:
-        voltage = round( voltage, 6 ) # round to truncate floating point errors
-        pairs.append( ( voltage, j/ area ) )
-        voltage += step
-
-    return pairs
-
-
-
-def import_datum( file, reindex = True, cell_delim = '-' ):
-    """
-    Create a DataFrame from a single Igor output file
-
-    :param file: The file path to import
-    :param reindex: Whether to use the voltage as the index or not [Default: True]
-    :param cell_delim: The sample-cell delimeter [Defualt: -]
-        Use None if no differentiation between cells on same sample
-    :returns: A Pandas DataFrame with columns 'voltage' and 'current'
-    """
-    with open( file ) as f:
-        content = f.read()
-        name = get_cell_name( content )
-        data = np.array( create_jv_pairs( content ) )
-
-    metrics = [ 'voltage', 'current' ]
-    if cell_delim is None:
-         header = pd.MultiIndex.from_product( [ [ name ], metrics ], names = [ 'sample', 'metrics' ]  )
-
-    else:
-        name = name.split( cell_delim ) # name-cell
-        header = pd.MultiIndex.from_product( [ [ name[ 0 ] ], [ name[ 1 ] ], metrics ], names = [ 'sample', 'cell', 'metrics' ]  )
-
-    df = pd.DataFrame( data )
-    df.columns = header
-
-
-    if reindex:
-        df.index = df.xs( 'voltage', level = 'metrics', axis = 1 ).values.flatten()
-        df.drop( 'voltage', level = 'metrics', axis = 1, inplace = True )
-        df.columns = df.columns.droplevel( 'metrics' )
-
-    return df
-
-
-
-def import_data( folder_path, file_pattern = '*.sIV', metadata = None, interpolate = 'linear', fillna = 0 ):
-    """
-    Imports data from Andor output files
-
-    :param folder_path: The file path containing the data files
-    :param file_pattern: A glob pattern to filter the imported files [Default: '*']
-    :param metadata: Metadata from the file name is turned into MultiIndex columns.
-        + If list, use standard keywords to include in index [ 'sample', 'power', 'wavelength', 'time' ]
-        + If Dictionary, keys indicate level name, value is pattern to match
-            + Reseserved key 'standard' can be provided with a list value to get standard metadata
-    :param interpolate: How to interpolate data for a common index [Default: linear]
-        Use None to prevent reindexing
-    :param fillna: Value to fill NaN values with [Default: 0]
-    :returns: A Pandas DataFrame with MultiIndexed columns
-    """
-
-    # get dataframes from files
-    df = []
-    files = std.get_files( folder_path, file_pattern )
-    for file in files:
-        data = import_datum( file ) # run local import datum function
-        df.append( data )
-
-    if interpolate is not None:
-        df = std.common_reindex( df, how = 'interpolate', fillna = fillna, add_values = [ 0 ] )
-
-    df = pd.concat( df, axis = 1 )
-    return df
-
-
-
-
-def reindex_jv_df( df ):
-    """
-    Reindexes a Pandas DataFrame with MultiIndexes columns matching those from import_igor_data().
-    Uses linear interpolation between points to create a common index for all samples,
-    setting the voltage as the index.
-
-    :param df: A Pandas DataFrame matching the indexing from import_igor_data()
-    :returns: A Pandas DataFrame with linearly interpolated current, and voltage as index
-    """
-    pass
-
-
-
-
-def group_data( df, groups ):
-    """
-    Group a DataFrame using the cell names
-
-    :param df: A Pandas DataFrame with column indices as those form import_igor_data()
-    :param groups: A dictionary with keys of the group names, and iterables of the cell names in that group
-    :returns: A Pandas DataFrame with a new top-level column index representing the groups
-    """
-    pass
-
-
-# # Work
-=======
-#!/usr/bin/env python
-# coding: utf-8
-
-# Igor JV Curve Analysis
-# Used to import and analyze JV curves taken from Igor
-
-
-import re
-
-import numpy as np
-import pandas as pd
-
-from .. import standard_functions as std
-
-
-def get_cell_name( content ):
-    """
-    Get the cell name from an igor output file
-
-    :param content: The content to search
-    :returns: The cell name of the file
-    """
-    name_search = 'X S_cellname="(.*)"'
-    match = re.search( name_search, content, flags = re.IGNORECASE )
-
-    if match is None:
-        # no match found, raise exception
-        raise RuntimeError( 'Cell name not found' )
-
-    # match found
-    name = match.group( 1 )
-    if name == '':
-        # empty name
-        return None
-
-    return name
-
-
-def get_cell_area( content ):
-    """
-    Get the cell area from an igor output file
-
-    :param content: The content to search
-    :returns: The area of the cell in cm^2
-    """
-    area_search = '"Units.*:(.*?);CM:.*"'
-    match = re.search( area_search, content, flags = re.IGNORECASE )
-
-    if match is None:
-        # no match found, raise exception
-        raise RuntimeError( 'Cell area not found' )
-
-    return float( match.group( 1 ) )
-
-
-def get_currents( content ):
-    """
-    Gets the currents from an Igor file
-
-    :param content: The content to search
-    :returns: A numpy array of the currents
-    """
-    j_search = 'WAVES\s*PhotoCurrent1\nBEGIN\n(.*)\nEND'
-    match = re.search( j_search, content, flags = ( re.IGNORECASE | re.DOTALL ) )
-
-    if match is None:
-        # no match found, raise exception
-        raise RuntimeError( 'Currents not found' )
-
-    currents = match.group( 1 ).split( '\n' )
-    return [ float( j ) for j in currents ]
-
-
-
-def get_voltage_start_step( content ):
-    """
-    Gets the voltage start point and step used during the sweep
-
-    :param content: The content to search
-    :returns: A tuple of floats ( start, step )
-    """
-    volt_search = ' SetScale/P x (.*?),(.*?),"V"'
-    match = re.search( volt_search, content, flags = re.IGNORECASE )
-
-    if match is None:
-        # no match found, raise exception
-        raise RuntimeError( 'Voltage start, step not found' )
-
-    # match found
-    if match.group( 1 ) is None:
-        # voltage start not found
-        raise RuntimeError( 'Voltage start not found' )
-
-    if match.group( 2 ) is None:
-        # voltage step not found
-        raise RuntimeError( 'Voltage step not found' )
-
-    return ( float( match.group( 1 ) ), float( match.group( 2 ) ) )
-
-
-
-def create_jv_pairs( content, density = True ):
-    """
-    Creates JV pairs from an igor output file
-
-    :param content: The content to search
-    :param density: Divide by cell area to create density, or use raw data [Default: True]
-    :returns: A numpy array with first dimension of voltage, and second dimension of current values
-    """
-    area = get_cell_area( content ) if density else 1
-    ( voltage, step ) = get_voltage_start_step( content )
-    currents = get_currents( content )
-
-    pairs = []
-    for j in currents:
-        voltage = round( voltage, 6 ) # round to truncate floating point errors
-        pairs.append( ( voltage, j/ area ) )
-        voltage += step
-
-    return pairs
-
-
-
-def import_datum( file, reindex = True, cell_delim = '-' ):
-    """
-    Create a DataFrame from a single Igor output file
-
-    :param file: The file path to import
-    :param reindex: Whether to use the voltage as the index or not [Default: True]
-    :param cell_delim: The sample-cell delimeter [Defualt: -]
-        Use None if no differentiation between cells on same sample
-    :returns: A Pandas DataFrame with columns 'voltage' and 'current'
-    """
-    with open( file ) as f:
-        content = f.read()
-        name = get_cell_name( content )
-        data = np.array( create_jv_pairs( content ) )
-
-    metrics = [ 'voltage', 'current' ]
-    if cell_delim is None:
-         header = pd.MultiIndex.from_product( [ [ name ], metrics ], names = [ 'sample', 'metrics' ]  )
-
-    else:
-        name = name.split( cell_delim ) # name-cell
-        header = pd.MultiIndex.from_product( [ [ name[ 0 ] ], [ name[ 1 ] ], metrics ], names = [ 'sample', 'cell', 'metrics' ]  )
-
-    df = pd.DataFrame( data )
-    df.columns = header
-
-
-    if reindex:
-        df.index = df.xs( 'voltage', level = 'metrics', axis = 1 ).values.flatten()
-        df.drop( 'voltage', level = 'metrics', axis = 1, inplace = True )
-        df.columns = df.columns.droplevel( 'metrics' )
-
-    return df
-
-
-
-def import_data( folder_path, file_pattern = '*.sIV', metadata = None, interpolate = 'linear', fillna = 0 ):
-    """
-    Imports data from Andor output files
-
-    :param folder_path: The file path containing the data files
-    :param file_pattern: A glob pattern to filter the imported files [Default: '*']
-    :param metadata: Metadata from the file name is turned into MultiIndex columns.
-        + If list, use standard keywords to include in index [ 'sample', 'power', 'wavelength', 'time' ]
-        + If Dictionary, keys indicate level name, value is pattern to match
-            + Reseserved key 'standard' can be provided with a list value to get standard metadata
-    :param interpolate: How to interpolate data for a common index [Default: linear]
-        Use None to prevent reindexing
-    :param fillna: Value to fill NaN values with [Default: 0]
-    :returns: A Pandas DataFrame with MultiIndexed columns
-    """
-
-    # get dataframes from files
-    df = []
-    files = std.get_files( folder_path, file_pattern )
-    for file in files:
-        data = import_datum( file ) # run local import datum function
-        df.append( data )
-
-    if interpolate is not None:
-        df = std.common_reindex( df, how = 'interpolate', fillna = fillna, add_values = [ 0 ] )
-
-    df = pd.concat( df, axis = 1 )
-    return df
-
-
-
-
-def reindex_jv_df( df ):
-    """
-    Reindexes a Pandas DataFrame with MultiIndexes columns matching those from import_igor_data().
-    Uses linear interpolation between points to create a common index for all samples,
-    setting the voltage as the index.
-
-    :param df: A Pandas DataFrame matching the indexing from import_igor_data()
-    :returns: A Pandas DataFrame with linearly interpolated current, and voltage as index
-    """
-    pass
-
-
-
-
-def group_data( df, groups ):
-    """
-    Group a DataFrame using the cell names
-
-    :param df: A Pandas DataFrame with column indices as those form import_igor_data()
-    :param groups: A dictionary with keys of the group names, and iterables of the cell names in that group
-    :returns: A Pandas DataFrame with a new top-level column index representing the groups
-    """
-    pass
-
-
-# # Work
->>>>>>> 7a5b41d2
+#!/usr/bin/env python
+# coding: utf-8
+
+# Igor JV Curve Analysis
+# Used to import and analyze JV curves taken from Igor
+
+
+import re
+
+import numpy as np
+import pandas as pd
+
+from .. import standard_functions as std
+
+
+def get_cell_name( content ):
+    """
+    Get the cell name from an igor output file
+
+    :param content: The content to search
+    :returns: The cell name of the file
+    """
+    name_search = 'X S_cellname="(.*)"'
+    match = re.search( name_search, content, flags = re.IGNORECASE )
+
+    if match is None:
+        # no match found, raise exception
+        raise RuntimeError( 'Cell name not found' )
+
+    # match found
+    name = match.group( 1 )
+    if name == '':
+        # empty name
+        return None
+
+    return name
+
+
+def get_cell_area( content ):
+    """
+    Get the cell area from an igor output file
+
+    :param content: The content to search
+    :returns: The area of the cell in cm^2
+    """
+    area_search = '"Units.*:(.*?);CM:.*"'
+    match = re.search( area_search, content, flags = re.IGNORECASE )
+
+    if match is None:
+        # no match found, raise exception
+        raise RuntimeError( 'Cell area not found' )
+
+    return float( match.group( 1 ) )
+
+
+def get_currents( content ):
+    """
+    Gets the currents from an Igor file
+
+    :param content: The content to search
+    :returns: A numpy array of the currents
+    """
+    j_search = 'WAVES\s*PhotoCurrent1\nBEGIN\n(.*)\nEND'
+    match = re.search( j_search, content, flags = ( re.IGNORECASE | re.DOTALL ) )
+
+    if match is None:
+        # no match found, raise exception
+        raise RuntimeError( 'Currents not found' )
+
+    currents = match.group( 1 ).split( '\n' )
+    return [ float( j ) for j in currents ]
+
+
+
+def get_voltage_start_step( content ):
+    """
+    Gets the voltage start point and step used during the sweep
+
+    :param content: The content to search
+    :returns: A tuple of floats ( start, step )
+    """
+    volt_search = ' SetScale/P x (.*?),(.*?),"V"'
+    match = re.search( volt_search, content, flags = re.IGNORECASE )
+
+    if match is None:
+        # no match found, raise exception
+        raise RuntimeError( 'Voltage start, step not found' )
+
+    # match found
+    if match.group( 1 ) is None:
+        # voltage start not found
+        raise RuntimeError( 'Voltage start not found' )
+
+    if match.group( 2 ) is None:
+        # voltage step not found
+        raise RuntimeError( 'Voltage step not found' )
+
+    return ( float( match.group( 1 ) ), float( match.group( 2 ) ) )
+
+
+
+def create_jv_pairs( content, density = True ):
+    """
+    Creates JV pairs from an igor output file
+
+    :param content: The content to search
+    :param density: Divide by cell area to create density, or use raw data [Default: True]
+    :returns: A numpy array with first dimension of voltage, and second dimension of current values
+    """
+    area = get_cell_area( content ) if density else 1
+    ( voltage, step ) = get_voltage_start_step( content )
+    currents = get_currents( content )
+
+    pairs = []
+    for j in currents:
+        voltage = round( voltage, 6 ) # round to truncate floating point errors
+        pairs.append( ( voltage, j/ area ) )
+        voltage += step
+
+    return pairs
+
+
+
+def import_datum( file, reindex = True, cell_delim = '-' ):
+    """
+    Create a DataFrame from a single Igor output file
+
+    :param file: The file path to import
+    :param reindex: Whether to use the voltage as the index or not [Default: True]
+    :param cell_delim: The sample-cell delimeter [Defualt: -]
+        Use None if no differentiation between cells on same sample
+    :returns: A Pandas DataFrame with columns 'voltage' and 'current'
+    """
+    with open( file ) as f:
+        content = f.read()
+        name = get_cell_name( content )
+        data = np.array( create_jv_pairs( content ) )
+
+    metrics = [ 'voltage', 'current' ]
+    if cell_delim is None:
+         header = pd.MultiIndex.from_product( [ [ name ], metrics ], names = [ 'sample', 'metrics' ]  )
+
+    else:
+        name = name.split( cell_delim ) # name-cell
+        header = pd.MultiIndex.from_product( [ [ name[ 0 ] ], [ name[ 1 ] ], metrics ], names = [ 'sample', 'cell', 'metrics' ]  )
+
+    df = pd.DataFrame( data )
+    df.columns = header
+
+
+    if reindex:
+        df.index = df.xs( 'voltage', level = 'metrics', axis = 1 ).values.flatten()
+        df.drop( 'voltage', level = 'metrics', axis = 1, inplace = True )
+        df.columns = df.columns.droplevel( 'metrics' )
+
+    return df
+
+
+
+def import_data( folder_path, file_pattern = '*.sIV', metadata = None, interpolate = 'linear', fillna = 0 ):
+    """
+    Imports data from Andor output files
+
+    :param folder_path: The file path containing the data files
+    :param file_pattern: A glob pattern to filter the imported files [Default: '*']
+    :param metadata: Metadata from the file name is turned into MultiIndex columns.
+        + If list, use standard keywords to include in index [ 'sample', 'power', 'wavelength', 'time' ]
+        + If Dictionary, keys indicate level name, value is pattern to match
+            + Reseserved key 'standard' can be provided with a list value to get standard metadata
+    :param interpolate: How to interpolate data for a common index [Default: linear]
+        Use None to prevent reindexing
+    :param fillna: Value to fill NaN values with [Default: 0]
+    :returns: A Pandas DataFrame with MultiIndexed columns
+    """
+
+    # get dataframes from files
+    df = []
+    files = std.get_files( folder_path, file_pattern )
+    for file in files:
+        data = import_datum( file ) # run local import datum function
+        df.append( data )
+
+    if interpolate is not None:
+        df = std.common_reindex( df, how = 'interpolate', fillna = fillna, add_values = [ 0 ] )
+
+    df = pd.concat( df, axis = 1 )
+    return df
+
+
+
+
+def reindex_jv_df( df ):
+    """
+    Reindexes a Pandas DataFrame with MultiIndexes columns matching those from import_igor_data().
+    Uses linear interpolation between points to create a common index for all samples,
+    setting the voltage as the index.
+
+    :param df: A Pandas DataFrame matching the indexing from import_igor_data()
+    :returns: A Pandas DataFrame with linearly interpolated current, and voltage as index
+    """
+    pass
+
+
+
+
+def group_data( df, groups ):
+    """
+    Group a DataFrame using the cell names
+
+    :param df: A Pandas DataFrame with column indices as those form import_igor_data()
+    :param groups: A dictionary with keys of the group names, and iterables of the cell names in that group
+    :returns: A Pandas DataFrame with a new top-level column index representing the groups
+    """
+    pass
+
+
+# # Work