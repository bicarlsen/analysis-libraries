<<<<<<< HEAD

# coding: utf-8

# # Biologic Data Prep

# ### Imports

import os
import logging

import numpy as np
import pandas as pd

from .. import standard_functions as std
from . import jv_data_prep as jvdp

# ## Data Prep

# ### Imports

# convenience methods
def channel_from_file_path( path, pattern = 'ch-<>' ):
    """
    Gets the channel from the file path.

    :param path: File path.
    :param pattern: RegEx pattern describing teh channel pattern.
        Passed to standard_functions#metadata_from_file_name.
        [Default: 'ch-<>']
    """
    ch = std.metadata_from_file_name(
        pattern,
        path,
        is_numeric = True,
        full_path = True
    )

    return int( ch )


# convenience methods
def cycle_from_file_path( path, pattern = 'cycle-<>' ):
    """
    Gets the cycle from the file path.

    :param path: File path.
    :param pattern: RegEx pattern describing teh channel pattern.
        Passed to standard_functions#metadata_from_file_name.
        [Default: 'cycle-<>']
    """
    cycle = std.metadata_from_file_name(
        pattern,
        path,
        is_numeric = True,
        full_path = True
    )

    return int( cycle )


def get_channel_folders( folder, pattern = 'ch-*' ):
    """
    Returns a list of folders in the folder matching the pattern.

    :param folder: Folder to search in.
    :param pattern: glob pattern to filter for. [Default: 'ch-*']
    """
    return glob.glob( os.path.join( folder, pattern ) )


def get_cycle_folders( folder, pattern = 'cycle-*' ):
    """
    Returns a list of folders in the folder matching the pattern.

    :param folder: Folder to search in.
    :param pattern: glob pattern to filter for. [Default: 'cycle-*']
    """
    return glob.glob( os.path.join( folder, pattern ) )


def import_datum( file, parameters ):
    """
    Imports a file indexed with channels.

    :param file: File path.
    :param parameters: Dictionary of parameter names keyed by raw with desired values.
    :returns: Pandas DataFrame.
    """
    df = pd.read_csv( file, header = [ 0, 1 ] )

    df.columns = pd.MultiIndex.from_tuples(
        [ ( int( ch ), parameters[ param.strip() ] ) for ch, param in df.columns.values ],
        names = [ 'channel', 'metrics' ]
    )

    return df


def import_voc_datum( file, reindex = True ):
    """
    Imports a Voc file with channel headers.

    :param file: Path to file.
    :param reindex: Reindex by time. [Default: True]
    :returns: Pandas DataFrame.
    """
    parameters = {
        'Time [s]': 'time',
        'Voltage [V]': 'voltage'
    }

    df = import_datum( file, parameters )

    if reindex:
        data = []
        for ch, datum in df.groupby( level = 'channel', axis = 1 ):
            datum = datum.dropna( subset = [ ( ch, 'time' ) ] )
            datum.set_index( ( ch, 'time' ), inplace = True )
            datum.index = datum.index.rename( 'time' )

            data.append( datum )

        data = std.common_reindex( data, fillna = np.NaN )
        df = pd.concat( data, axis = 1 )

        df.columns = df.columns.droplevel( 'metrics' )

    return df


def import_jv_datum( file, skip_rows = 0, reindex = True, split_direction = True  ):
    """
    Imports a JV file with channel headers.

    :param file: Path to file.
    :param skip_rows: Skip rows. [Default: 0]
    :param reindex: Reindex by voltage. [Default: True]
    :param split_direction: Split scans by direction. [Default: True]
    :returns: Pandas DataFrame.
    """
    parameters = {
        'Voltage [V]': 'voltage',
        'Current [A]': 'current',
        'Power [W]':   'power'
    }

    df = import_datum( file, parameters )
    df = df[ skip_rows: ]

    if reindex:
        data = []
        for ch, datum in df.groupby( level = 'channel', axis = 1 ):
            if split_direction:
                datum = jvdp.split_jv_scan( datum )

            data.append( datum )

        data = std.common_reindex( data, fillna = np.NaN )
        df = pd.concat( data, axis = 1 )

    return df


def import_mpp_tracking_datum( file, reindex = True, drop_cycle = True ):
    """
    Imports a MPP Tracking file with channel headers.

    :param file: Path to file.
    :param reindex: Reindex by time. [Default: True]
    :param drop_cycle: Drop cycle columns. [Default: True]
    :returns: Pandas DataFrame.
    """
    parameters = {
        'Time [s]':    'time',
        'Voltage [V]': 'voltage',
        'Current [A]': 'current',
        'Power [W]':   'power',
        'Cycle':       'cycle'
    }

    df = import_datum( file, parameters )

    if drop_cycle:
        df = df.drop( 'cycle', axis = 1, level = 'metrics' )

    if reindex:
        data = []
        for ch, datum in df.groupby( level = 'channel', axis = 1 ):
            datum = datum.dropna( subset = [ ( ch, 'time' ) ] )
            datum.set_index( ( ch, 'time' ), inplace = True )
            datum.index = datum.index.rename( 'time' )
            datum = datum.mean( level = 0 )  # take mean over duplicate index values

            data.append( datum )

        data = std.common_reindex( data, fillna = np.NaN )
        df = pd.concat( data, axis = 1 )

    return df


def import_mpp_datum( folder, voc_kwargs = {}, jv_kwargs = {}, mpp_kwargs = {} ):
    """
    Import Voc, JV scan, and MPP tracking data.

    :param folder: Path to folder containing files.
    :param voc_kwargs: Dictionary of keyword arguments passed to import_voc_datum().
        [Default: {}]
    :param jv_kwargs: Dictionary of keyword arguments passed to import_jv_datum().
        [Default: {}]
    :param mpp_kwargs: Dictionary of keyword arguments passed to import_mpp_datum().
        [Default: {}]
    :returns: Tuple of ( voc, jv, mpp ) DataFrames.
    """
    voc = import_voc_datum( os.path.join( folder, 'voc.csv' ), **voc_kwargs )
    jv  = import_jv_datum(  os.path.join( folder, 'jv.csv'  ), **jv_kwargs  )
    mpp = import_mpp_tracking_datum( os.path.join( folder, 'mpp.csv' ), **mpp_kwargs )

    return ( voc, jv, mpp )


def import_mpp_cycle_datum( folder, voc_kwargs = {}, jv_kwargs = {}, mpp_kwargs = {} ):
    """
    Import MPP data for a single cycle.

    :param folder: Path to folder containing cycle data.
    :param voc_kwargs: Dictionary of keyword arguments passed to import_voc_datum().
        [Default: {}]
    :param jv_kwargs: Dictionary of keyword arguments passed to import_jv_datum().
        [Default: {}]
    :param mpp_kwargs: Dictionary of keyword arguments passed to import_mpp_datum().
        [Default: {}]
    :returns: Tuple of ( voc, jv, mpp ) DataFrames.
    """
    cycle = cycle_from_file_path( folder )
    dfs = list(
        import_mpp_datum( folder, voc_kwargs, jv_kwargs, mpp_kwargs )
    )

    for index, df in enumerate( dfs ):
        df = std.insert_index_levels( # add cycle to index, below channel
            df,
            levels = [ cycle ],
            names  = [ 'cycle' ],
            key_level = 1
        )

        dfs[ index ] = df

    return tuple( dfs )


def import_mpp_cycle_data( folder, voc_kwargs = {}, jv_kwargs = {}, mpp_kwargs = {} ):
    """
    Import MPP data for multiple cycles.

    :param folder: Path to folder containing cycle data.
    :param voc_kwargs: Dictionary of keyword arguments passed to import_voc_datum().
        [Default: {}]
    :param jv_kwargs: Dictionary of keyword arguments passed to import_jv_datum().
        [Default: {}]
    :param mpp_kwargs: Dictionary of keyword arguments passed to import_mpp_datum().
        [Default: {}]
    :returns: Tuple of ( voc, jv, mpp ) DataFrames.
    """
    # get scan folders
    cycles = os.listdir( folder )

    # get data for each scan
    vocs = []
    jvs  = []
    mpps = []

    for cy_dir in cycles:
        cy_path = os.path.join( folder, cy_dir )

        voc, jv, mpp = import_mpp_cycle_datum(
            cy_path, voc_kwargs, jv_kwargs, mpp_kwargs ) # import cycle data

        vocs.append( voc )
        jvs.append( jv )
        mpps.append( mpp )

    vocs = std.common_reindex( vocs )
    jvs  = std.common_reindex( jvs )
    mpps = std.common_reindex( mpps )

    vocs = pd.concat( vocs, axis = 1 ).sort_index( axis = 1 )
    jvs  = pd.concat( jvs,  axis = 1 ).sort_index( axis = 1 )
    mpps = pd.concat( mpps, axis = 1 ).sort_index( axis = 1 )

    return ( vocs, jvs, mpps )



# ### Manipulation


def align_cycles( df ):
    """
    Moves cycles from columns to index, adjusting times.

    :param df: DataFrame with cycles.
    :returns: DataFrame with time aligned in index by scan.
    """
    cycles = []
    time = 0
    for cycle, data in df.groupby( level = 'cycle', axis = 1 ):
        data.index = data.index + time
        time = data.index.max()

        data = data.dropna()
        data.columns = data.columns.droplevel( 'cycle' )
        data = std.insert_index_levels( data, cycle, 'cycle', axis = 0 )

        cycles.append( data )

    cycles = pd.concat( cycles, axis = 0 ).sort_index( 0 )
    return cycles


def split_by_time( df, interval, inplace = False ):
    """
    Splits a DataFrame into cycles by time intervals.

    :param df: DataFrame to split.
    :param interval: Time interval to split.
    :param inplace: Manipulate DataFrame in place or create a copy. [Default: False]
    :returns: The DataFrame split into cycles by time interval.
    """
    pass


# ## Old Import Methods


def import_voc_datum_channel( file, channel_pattern = 'ch-<>', set_index = True, skiprows = 2 ):
    """
    Imports Voc datum from the given file.

    :param file: File path.
    :param channel_pattern: Add channel from file path as index level.
        Uses value as pattern in standard_functions#metadata_from_file_name.
        None if channel should be excluded.
        [Default: 'ch-<>']
    :param set_index: Sets the index to time. [Default: True]
    :param skiprows: Number of initial data points to drop. [Default: 2]
    :returns: Pandas DataFrame.
    """
    header = [ 'time', 'voltage' ]
    df = pd.read_csv(
        file,
        names = header,
        skiprows = ( 1 + skiprows ),
        engine = 'python'
    )

    if set_index:
        df.set_index( 'time', inplace = True )

    df.columns.rename( 'metrics', inplace = True )

    if channel_pattern is not None:
        ch = channel_from_file_path( file, channel_pattern )
        df = std.insert_index_levels( df, ch, 'channel' )

    # remove duplicate axis
    df = df.loc[ ~ df.index.duplicated() ]

    return df


def import_jv_datum_channel(
    file,
    channel_pattern = 'ch-<>',
    by_scan = True,
    skiprows = 2,
    skiprows_tail = 0
):
    """
    Imports JV datum from the given file.

    :param file: File path.
    :param channel_pattern: Add channel from file path as index level.
        Uses value as pattern in standard_functions#metadata_from_file_name.
        None if channel should be excluded.
        [Default: 'ch-<>']
    :param by_scan: Breaks data into forward and reverse scans, and sets the index to voltage.
        [Default: True]
    :param skiprows: Number of initial data points to drop. [Default: 2]
    :param skiprows_tail: Number of end data points to drop. [Default: 0]
    :returns: Pandas DataFrame.

    :raises ValueError: If multiple sign changes in the scan are detected.
    """
    header = [ 'voltage', 'current', 'power' ]
    df = pd.read_csv( file, names = header, skiprows = ( 1 + skiprows ) )

    # drop tail points
    if skiprows_tail:
        df = df.iloc[ : -skiprows_tail ]

    if by_scan:
        df = jvdp.split_jv_scan( df )


    if channel_pattern is not None:
        ch = channel_from_file_path( file, channel_pattern )
        df = std.insert_index_levels( df, ch, 'channel' )

    return df


def import_mpp_tracking_datum_channel(
    file,
    channel_pattern = 'ch-<>',
    set_index = True,
    drop_cycle = True,
    skiprows = 2
):
    """
    Imports MPP tracking datum from the given file.

    :param file: File path.
    :param channel_pattern: Add channel from file path as index level.
        Uses value as pattern in standard_functions#metadata_from_file_name.
        None if channel should be excluded.
        [Default: 'ch-<>']
    :param set_index: Sets the index to time. [Default: True]
    :param drop_cycle: Removes cycle information from the data. [Default: True]
    :param skiprows: Number of initial data points to drop. [Default: 2]
    :returns: Pandas DataFrame.
    """
    header = [ 'time', 'voltage', 'current', 'power', 'cycle' ]
    df = pd.read_csv( file, names = header, skiprows = ( skiprows + 1 ) )

    if drop_cycle:
        df.drop( 'cycle', axis = 1, inplace = True )

    if set_index:
        df.set_index( 'time', inplace = True )

    df.columns.rename( 'metrics', inplace = True )

    if channel_pattern is not None:
        ch = channel_from_file_path( file, channel_pattern )
        df = std.insert_index_levels( df, ch, 'channel' )

    return df


def import_mpp_datum_channel(
    folder,
    voc_kwargs = {},
    jv_kwargs  = {},
    mpp_kwargs = {}
):
    """
    Imports Voc, JV, and MPP data.

    :param folder: Folder path.
    :param voc_kwargs: Dictionary of keyword arguments passed to #import_mpp_voc_data.
    :param jv_kwargs:  Dictionary of keyword arguments passed to #import_mpp_jv_data.
    :param mpp_kwargs: Dictionary of keyword arguments passed to #import_mpp_mpp_data.
    :returns: Tuple of ( voc, jv, mpp ) Pandas DataFrames.
    """

    return (
        import_mpp_voc_data_channel( folder, **voc_kwargs ),
        import_mpp_jv_data_channel(  folder, **jv_kwargs  ),
        import_mpp_tracking_data_channel( folder, **mpp_kwargs )
    )


def import_mpp_cycle_datum_channel( folder, cycle_pattern = 'cycle-<>', channel_pattern = 'ch-<>' ):
    """
    Imports MPP tracking data from an MPP with JV program, broken in to cycles.

    :param folder: Folder path containing cycles.
    :param cycle_pattern: Pattern for cycle folders. [Default: 'cycle-<>']
    :param channel_pattern: Pattern for channel folders. [Default: 'ch-<>']
    :returns: Tuple of ( voc, jv, mpp ) Pandas DataFrames by cycle.
    """
    # get scan folders
    cycles = os.listdir( folder )

    # get data for each scan
    vocs = []
    jvs  = []
    mpps = []

    for cycle in cycles:
        cycle_path = os.path.join( folder, cycle )

        dfs = ( voc, jv, mpp ) = import_mpp_datum_channel( cycle_path ) # import scan data

        # add scan index
        cycle_id = int( std.metadata_from_file_name(
            cycle_pattern,
            cycle_path,
            full_path = True,
            is_numeric = True
        ) )

        for df in dfs:
            # channel already in headers
            std.insert_index_levels( df, cycle_id, 'cycle', key_level = 1 )

        vocs.append( voc )
        jvs.append( jv )
        mpps.append( mpp )

    vocs = std.common_reindex( vocs )
    jvs  = std.common_reindex( jvs )
    mpps = std.common_reindex( mpps )

    vocs = pd.concat( vocs, axis = 1 ).sort_index( axis = 1 )
    jvs  = pd.concat( jvs,  axis = 1 ).sort_index( axis = 1 )
    mpps = pd.concat( mpps, axis = 1 ).sort_index( axis = 1 )

    return ( vocs, jvs, mpps )


def import_jv_data( folder, file_pattern = 'ch*.csv', by_scan = True, **kwargs ):
    """
    Imports JV data.

    :param folder: Folder path containing data files.
    :param file_pattern: File pattern of data files, in glob format. [Default: ch*.csv]
    :param by_scan: Breaks data into forward and reverse scans, and sets the index to voltage.
        [Default: True]
    :param kwargs: Arguments passed to standard_functions#import_data
    :returns: DataFrame containg imported data.
    """
    jv = []
    for file in std.get_files( folder, file_pattern ):
        try:
            df = import_jv_datum_channel(
                file,
                channel_pattern = 'ch-<>',
                by_scan = by_scan
            )

        except ValueError as err:
            logging.warning( '{}: {}'.format( file, err ) )
            continue

        jv.append( df )

    jv = pd.concat( jv, axis = 1 )
    return jv


def import_mpp_voc_data_channel( folder, file_pattern = 'voc.csv', **kwargs ):
    """
    Imports Voc data from an MPP measuremnt.

    :param folder: Folder path containing data files.
    :param file_pattern: File pattern of data files, in glob format. [Default: voc.csv]
    :param kwargs: Arguments passed to #import_mpp_voc_datum.
    :returns: DataFrame containg imported data.
    """
    return std.import_data( import_voc_datum_channel, folder, file_pattern = file_pattern, **kwargs )


def import_mpp_jv_data_channel( folder, file_pattern = 'jv.csv', **kwargs ):
    """
    Imports JV data from an MPP measuremnt.

    :param folder: Folder path containing data files.
    :param file_pattern: File pattern of data files, in glob format. [Default: jv.csv]
    :param kwargs: Arguments passed to #import_mpp_jv_datum.
    :returns: DataFrame containg imported data.
    """
    return std.import_data( import_jv_datum_channel, folder, file_pattern = file_pattern, **kwargs )


def import_mpp_tracking_data_channel( folder, file_pattern = 'mpp.csv', **kwargs ):
    """
    Imports MPP data from an MPP measuremnt.

    :param folder: Folder path containing data files.
    :param file_pattern: File pattern of data files, in glob format. [Default: mpp.csv]
    :param kwargs: Arguments passed to #import_mpp_tracking_datum.
    :returns: DataFrame containg imported data.
    """
    return std.import_data(
        import_mpp_tracking_datum_channel,
        folder,
        file_pattern = file_pattern,
        **kwargs
    )


def import_mpp_data_channel( folder, channel_pattern = 'ch-<>' ):
    """
    Imports MPP data from multiple channels.

    :param folder: Folder containing channels.
    :param channel_pattern: Pattern for channel folders. [Default: 'ch-<>']
    :returns: tuple of ( voc, jv, mpp ) Pandas DataFrames by cycle and channel.
    """
    # get scan folders
    channels = os.listdir( folder )

    # get data for each scan
    vocs = []
    jvs  = []
    mpps = []

    for c_dir in channels:
        ch_path = os.path.join( folder, c_dir )

        voc, jv, mpp = import_mpp_datum_channel( # import scan data
            ch_path
        )

        vocs.append( voc )
        jvs.append( jv )
        mpps.append( mpp )

    vocs = std.common_reindex( vocs )
    jvs  = std.common_reindex( jvs )
    mpps = std.common_reindex( mpps )

    vocs = pd.concat( vocs, axis = 1 ).sort_index( axis = 1 )
    jvs  = pd.concat( jvs,  axis = 1 ).sort_index( axis = 1 )
    mpps = pd.concat( mpps, axis = 1 ).sort_index( axis = 1 )

    return ( vocs, jvs, mpps )


def import_mpp_cycle_data_channel( folder, channel_pattern = 'ch-<>', cycle_pattern = 'cycle-<>' ):
    """
    Imports MPP tracking data from an MPP with JV program from multiple channels, broken in to cycles.

    :param folder: Folder path containing channels with cycles.
    :param channel_pattern: Pattern for channel folders. [Default: 'ch-<>']
    :param cycle_pattern: Pattern for cycle folders. [Default: 'cycle-<>']
    :returns: tuple of ( voc, jv, mpp ) Pandas DataFrames by cycle and channel.
    """
    # get scan folders
    channels = os.listdir( folder )

    # get data for each scan
    vocs = []
    jvs  = []
    mpps = []

    for c_dir in channels:
        ch_path = os.path.join( folder, c_dir )

        voc, jv, mpp = import_mpp_cycle_datum_channel( # import scan data
            ch_path,
            channel_pattern = channel_pattern,
            cycle_pattern = cycle_pattern
        )

        vocs.append( voc )
        jvs.append( jv )
        mpps.append( mpp )

    vocs = std.common_reindex( vocs )
    jvs  = std.common_reindex( jvs )
    mpps = std.common_reindex( mpps )

    vocs = pd.concat( vocs, axis = 1 ).sort_index( axis = 1 )
    jvs  = pd.concat( jvs,  axis = 1 ).sort_index( axis = 1 )
    mpps = pd.concat( mpps, axis = 1 ).sort_index( axis = 1 )

    return ( vocs, jvs, mpps )
=======

# coding: utf-8

# # Biologic Data Prep

# ### Imports

import os
import logging

import numpy as np
import pandas as pd

from .. import standard_functions as std
from . import jv_data_prep as jvdp

# ## Data Prep

# ### Imports

# convenience methods
def channel_from_file_path( path, pattern = 'ch-<>' ):
    """
    Gets the channel from the file path.

    :param path: File path.
    :param pattern: RegEx pattern describing teh channel pattern.
        Passed to standard_functions#metadata_from_file_name.
        [Default: 'ch-<>']
    """
    ch = std.metadata_from_file_name(
        pattern,
        path,
        is_numeric = True,
        full_path = True
    )

    return int( ch )


# convenience methods
def cycle_from_file_path( path, pattern = 'cycle-<>' ):
    """
    Gets the cycle from the file path.

    :param path: File path.
    :param pattern: RegEx pattern describing teh channel pattern.
        Passed to standard_functions#metadata_from_file_name.
        [Default: 'cycle-<>']
    """
    cycle = std.metadata_from_file_name(
        pattern,
        path,
        is_numeric = True,
        full_path = True
    )

    return int( cycle )


def get_channel_folders( folder, pattern = 'ch-*' ):
    """
    Returns a list of folders in the folder matching the pattern.

    :param folder: Folder to search in.
    :param pattern: glob pattern to filter for. [Default: 'ch-*']
    """
    return glob.glob( os.path.join( folder, pattern ) )


def get_cycle_folders( folder, pattern = 'cycle-*' ):
    """
    Returns a list of folders in the folder matching the pattern.

    :param folder: Folder to search in.
    :param pattern: glob pattern to filter for. [Default: 'cycle-*']
    """
    return glob.glob( os.path.join( folder, pattern ) )


def import_datum( file, parameters ):
    """
    Imports a file indexed with channels.

    :param file: File path.
    :param parameters: Dictionary of parameter names keyed by raw with desired values.
    :returns: Pandas DataFrame.
    """
    df = pd.read_csv( file, header = [ 0, 1 ] )

    df.columns = pd.MultiIndex.from_tuples(
        [ ( int( ch ), parameters[ param.strip() ] ) for ch, param in df.columns.values ],
        names = [ 'channel', 'metrics' ]
    )

    return df


def import_voc_datum( file, reindex = True ):
    """
    Imports a Voc file with channel headers.

    :param file: Path to file.
    :param reindex: Reindex by time. [Default: True]
    :returns: Pandas DataFrame.
    """
    parameters = {
        'Time [s]': 'time',
        'Voltage [V]': 'voltage'
    }

    df = import_datum( file, parameters )

    if reindex:
        data = []
        for ch, datum in df.groupby( level = 'channel', axis = 1 ):
            datum = datum.dropna( subset = [ ( ch, 'time' ) ] )
            datum.set_index( ( ch, 'time' ), inplace = True )
            datum.index = datum.index.rename( 'time' )

            data.append( datum )

        data = std.common_reindex( data, fillna = np.NaN )
        df = pd.concat( data, axis = 1 )

        df.columns = df.columns.droplevel( 'metrics' )

    return df


def import_jv_datum( file, skip_rows = 0, reindex = True, split_direction = True  ):
    """
    Imports a JV file with channel headers.

    :param file: Path to file.
    :param skip_rows: Skip rows. [Default: 0]
    :param reindex: Reindex by voltage. [Default: True]
    :param split_direction: Split scans by direction. [Default: True]
    :returns: Pandas DataFrame.
    """
    parameters = {
        'Voltage [V]': 'voltage',
        'Current [A]': 'current',
        'Power [W]':   'power'
    }

    df = import_datum( file, parameters )
    df = df[ skip_rows: ]

    if reindex:
        data = []
        for ch, datum in df.groupby( level = 'channel', axis = 1 ):
            if split_direction:
                datum = jvdp.split_jv_scan( datum )

            data.append( datum )

        data = std.common_reindex( data, fillna = np.NaN )
        df = pd.concat( data, axis = 1 )

    return df


def import_mpp_tracking_datum( file, reindex = True, drop_cycle = True ):
    """
    Imports a MPP Tracking file with channel headers.

    :param file: Path to file.
    :param reindex: Reindex by time. [Default: True]
    :param drop_cycle: Drop cycle columns. [Default: True]
    :returns: Pandas DataFrame.
    """
    parameters = {
        'Time [s]':    'time',
        'Voltage [V]': 'voltage',
        'Current [A]': 'current',
        'Power [W]':   'power',
        'Cycle':       'cycle'
    }

    df = import_datum( file, parameters )

    if drop_cycle:
        df = df.drop( 'cycle', axis = 1, level = 'metrics' )

    if reindex:
        data = []
        for ch, datum in df.groupby( level = 'channel', axis = 1 ):
            datum = datum.dropna( subset = [ ( ch, 'time' ) ] )
            datum.set_index( ( ch, 'time' ), inplace = True )
            datum.index = datum.index.rename( 'time' )
            datum = datum.mean( level = 0 )  # take mean over duplicate index values

            data.append( datum )

        data = std.common_reindex( data, fillna = np.NaN )
        df = pd.concat( data, axis = 1 )

    return df


def import_mpp_datum( folder, voc_kwargs = {}, jv_kwargs = {}, mpp_kwargs = {} ):
    """
    Import Voc, JV scan, and MPP tracking data.

    :param folder: Path to folder containing files.
    :param voc_kwargs: Dictionary of keyword arguments passed to import_voc_datum().
        [Default: {}]
    :param jv_kwargs: Dictionary of keyword arguments passed to import_jv_datum().
        [Default: {}]
    :param mpp_kwargs: Dictionary of keyword arguments passed to import_mpp_datum().
        [Default: {}]
    :returns: Tuple of ( voc, jv, mpp ) DataFrames.
    """
    voc = import_voc_datum( os.path.join( folder, 'voc.csv' ), **voc_kwargs )
    jv  = import_jv_datum(  os.path.join( folder, 'jv.csv'  ), **jv_kwargs  )
    mpp = import_mpp_tracking_datum( os.path.join( folder, 'mpp.csv' ), **mpp_kwargs )

    return ( voc, jv, mpp )


def import_mpp_cycle_datum( folder, voc_kwargs = {}, jv_kwargs = {}, mpp_kwargs = {} ):
    """
    Import MPP data for a single cycle.

    :param folder: Path to folder containing cycle data.
    :param voc_kwargs: Dictionary of keyword arguments passed to import_voc_datum().
        [Default: {}]
    :param jv_kwargs: Dictionary of keyword arguments passed to import_jv_datum().
        [Default: {}]
    :param mpp_kwargs: Dictionary of keyword arguments passed to import_mpp_datum().
        [Default: {}]
    :returns: Tuple of ( voc, jv, mpp ) DataFrames.
    """
    cycle = cycle_from_file_path( folder )
    dfs = list(
        import_mpp_datum( folder, voc_kwargs, jv_kwargs, mpp_kwargs )
    )

    for index, df in enumerate( dfs ):
        df = std.insert_index_levels( # add cycle to index, below channel
            df,
            levels = [ cycle ],
            names  = [ 'cycle' ],
            key_level = 1
        )

        dfs[ index ] = df

    return tuple( dfs )


def import_mpp_cycle_data( folder, voc_kwargs = {}, jv_kwargs = {}, mpp_kwargs = {} ):
    """
    Import MPP data for multiple cycles.

    :param folder: Path to folder containing cycle data.
    :param voc_kwargs: Dictionary of keyword arguments passed to import_voc_datum().
        [Default: {}]
    :param jv_kwargs: Dictionary of keyword arguments passed to import_jv_datum().
        [Default: {}]
    :param mpp_kwargs: Dictionary of keyword arguments passed to import_mpp_datum().
        [Default: {}]
    :returns: Tuple of ( voc, jv, mpp ) DataFrames.
    """
    # get scan folders
    cycles = os.listdir( folder )

    # get data for each scan
    vocs = []
    jvs  = []
    mpps = []

    for cy_dir in cycles:
        cy_path = os.path.join( folder, cy_dir )

        voc, jv, mpp = import_mpp_cycle_datum(
            cy_path, voc_kwargs, jv_kwargs, mpp_kwargs ) # import cycle data

        vocs.append( voc )
        jvs.append( jv )
        mpps.append( mpp )

    vocs = std.common_reindex( vocs )
    jvs  = std.common_reindex( jvs )
    mpps = std.common_reindex( mpps )

    vocs = pd.concat( vocs, axis = 1 ).sort_index( axis = 1 )
    jvs  = pd.concat( jvs,  axis = 1 ).sort_index( axis = 1 )
    mpps = pd.concat( mpps, axis = 1 ).sort_index( axis = 1 )

    return ( vocs, jvs, mpps )



# ### Manipulation


def align_cycles( df ):
    """
    Moves cycles from columns to index, adjusting times.

    :param df: DataFrame with cycles.
    :returns: DataFrame with time aligned in index by scan.
    """
    cycles = []
    time = 0
    for cycle, data in df.groupby( level = 'cycle', axis = 1 ):
        data.index = data.index + time
        time = data.index.max()

        data = data.dropna()
        data.columns = data.columns.droplevel( 'cycle' )
        data = std.insert_index_levels( data, cycle, 'cycle', axis = 0 )

        cycles.append( data )

    cycles = pd.concat( cycles, axis = 0 ).sort_index( 0 )
    return cycles


def split_by_time( df, interval, inplace = False ):
    """
    Splits a DataFrame into cycles by time intervals.

    :param df: DataFrame to split.
    :param interval: Time interval to split.
    :param inplace: Manipulate DataFrame in place or create a copy. [Default: False]
    :returns: The DataFrame split into cycles by time interval.
    """
    pass


# ## Old Import Methods


def import_voc_datum_channel( file, channel_pattern = 'ch-<>', set_index = True, skiprows = 2 ):
    """
    Imports Voc datum from the given file.

    :param file: File path.
    :param channel_pattern: Add channel from file path as index level.
        Uses value as pattern in standard_functions#metadata_from_file_name.
        None if channel should be excluded.
        [Default: 'ch-<>']
    :param set_index: Sets the index to time. [Default: True]
    :param skiprows: Number of initial data points to drop. [Default: 2]
    :returns: Pandas DataFrame.
    """
    header = [ 'time', 'voltage' ]
    df = pd.read_csv(
        file,
        names = header,
        skiprows = ( 1 + skiprows ),
        engine = 'python'
    )

    if set_index:
        df.set_index( 'time', inplace = True )

    df.columns.rename( 'metrics', inplace = True )

    if channel_pattern is not None:
        ch = channel_from_file_path( file, channel_pattern )
        df = std.insert_index_levels( df, ch, 'channel' )

    # remove duplicate axis
    df = df.loc[ ~ df.index.duplicated() ]

    return df


def import_jv_datum_channel(
    file,
    channel_pattern = 'ch-<>',
    by_scan = True,
    skiprows = 2,
    skiprows_tail = 0
):
    """
    Imports JV datum from the given file.

    :param file: File path.
    :param channel_pattern: Add channel from file path as index level.
        Uses value as pattern in standard_functions#metadata_from_file_name.
        None if channel should be excluded.
        [Default: 'ch-<>']
    :param by_scan: Breaks data into forward and reverse scans, and sets the index to voltage.
        [Default: True]
    :param skiprows: Number of initial data points to drop. [Default: 2]
    :param skiprows_tail: Number of end data points to drop. [Default: 0]
    :returns: Pandas DataFrame.

    :raises ValueError: If multiple sign changes in the scan are detected.
    """
    header = [ 'voltage', 'current', 'power' ]
    df = pd.read_csv( file, names = header, skiprows = ( 1 + skiprows ) )

    # drop tail points
    if skiprows_tail:
        df = df.iloc[ : -skiprows_tail ]

    if by_scan:
        df = jvdp.split_jv_scan( df )


    if channel_pattern is not None:
        ch = channel_from_file_path( file, channel_pattern )
        df = std.insert_index_levels( df, ch, 'channel' )

    return df


def import_mpp_tracking_datum_channel(
    file,
    channel_pattern = 'ch-<>',
    set_index = True,
    drop_cycle = True,
    skiprows = 2
):
    """
    Imports MPP tracking datum from the given file.

    :param file: File path.
    :param channel_pattern: Add channel from file path as index level.
        Uses value as pattern in standard_functions#metadata_from_file_name.
        None if channel should be excluded.
        [Default: 'ch-<>']
    :param set_index: Sets the index to time. [Default: True]
    :param drop_cycle: Removes cycle information from the data. [Default: True]
    :param skiprows: Number of initial data points to drop. [Default: 2]
    :returns: Pandas DataFrame.
    """
    header = [ 'time', 'voltage', 'current', 'power', 'cycle' ]
    df = pd.read_csv( file, names = header, skiprows = ( skiprows + 1 ) )

    if drop_cycle:
        df.drop( 'cycle', axis = 1, inplace = True )

    if set_index:
        df.set_index( 'time', inplace = True )

    df.columns.rename( 'metrics', inplace = True )

    if channel_pattern is not None:
        ch = channel_from_file_path( file, channel_pattern )
        df = std.insert_index_levels( df, ch, 'channel' )

    return df


def import_mpp_datum_channel(
    folder,
    voc_kwargs = {},
    jv_kwargs  = {},
    mpp_kwargs = {}
):
    """
    Imports Voc, JV, and MPP data.

    :param folder: Folder path.
    :param voc_kwargs: Dictionary of keyword arguments passed to #import_mpp_voc_data.
    :param jv_kwargs:  Dictionary of keyword arguments passed to #import_mpp_jv_data.
    :param mpp_kwargs: Dictionary of keyword arguments passed to #import_mpp_mpp_data.
    :returns: Tuple of ( voc, jv, mpp ) Pandas DataFrames.
    """

    return (
        import_mpp_voc_data_channel( folder, **voc_kwargs ),
        import_mpp_jv_data_channel(  folder, **jv_kwargs  ),
        import_mpp_tracking_data_channel( folder, **mpp_kwargs )
    )


def import_mpp_cycle_datum_channel( folder, cycle_pattern = 'cycle-<>', channel_pattern = 'ch-<>' ):
    """
    Imports MPP tracking data from an MPP with JV program, broken in to cycles.

    :param folder: Folder path containing cycles.
    :param cycle_pattern: Pattern for cycle folders. [Default: 'cycle-<>']
    :param channel_pattern: Pattern for channel folders. [Default: 'ch-<>']
    :returns: Tuple of ( voc, jv, mpp ) Pandas DataFrames by cycle.
    """
    # get scan folders
    cycles = os.listdir( folder )

    # get data for each scan
    vocs = []
    jvs  = []
    mpps = []

    for cycle in cycles:
        cycle_path = os.path.join( folder, cycle )

        dfs = ( voc, jv, mpp ) = import_mpp_datum_channel( cycle_path ) # import scan data

        # add scan index
        cycle_id = int( std.metadata_from_file_name(
            cycle_pattern,
            cycle_path,
            full_path = True,
            is_numeric = True
        ) )

        for df in dfs:
            # channel already in headers
            std.insert_index_levels( df, cycle_id, 'cycle', key_level = 1 )

        vocs.append( voc )
        jvs.append( jv )
        mpps.append( mpp )

    vocs = std.common_reindex( vocs )
    jvs  = std.common_reindex( jvs )
    mpps = std.common_reindex( mpps )

    vocs = pd.concat( vocs, axis = 1 ).sort_index( axis = 1 )
    jvs  = pd.concat( jvs,  axis = 1 ).sort_index( axis = 1 )
    mpps = pd.concat( mpps, axis = 1 ).sort_index( axis = 1 )

    return ( vocs, jvs, mpps )


def import_jv_data( folder, file_pattern = 'ch*.csv', by_scan = True, **kwargs ):
    """
    Imports JV data.

    :param folder: Folder path containing data files.
    :param file_pattern: File pattern of data files, in glob format. [Default: ch*.csv]
    :param by_scan: Breaks data into forward and reverse scans, and sets the index to voltage.
        [Default: True]
    :param kwargs: Arguments passed to standard_functions#import_data
    :returns: DataFrame containg imported data.
    """
    jv = []
    for file in std.get_files( folder, file_pattern ):
        try:
            df = import_jv_datum_channel(
                file,
                channel_pattern = 'ch-<>',
                by_scan = by_scan
            )

        except ValueError as err:
            logging.warning( '{}: {}'.format( file, err ) )
            continue

        jv.append( df )

    jv = pd.concat( jv, axis = 1 )
    return jv


def import_mpp_voc_data_channel( folder, file_pattern = 'voc.csv', **kwargs ):
    """
    Imports Voc data from an MPP measuremnt.

    :param folder: Folder path containing data files.
    :param file_pattern: File pattern of data files, in glob format. [Default: voc.csv]
    :param kwargs: Arguments passed to #import_mpp_voc_datum.
    :returns: DataFrame containg imported data.
    """
    return std.import_data( import_voc_datum_channel, folder, file_pattern = file_pattern, **kwargs )


def import_mpp_jv_data_channel( folder, file_pattern = 'jv.csv', **kwargs ):
    """
    Imports JV data from an MPP measuremnt.

    :param folder: Folder path containing data files.
    :param file_pattern: File pattern of data files, in glob format. [Default: jv.csv]
    :param kwargs: Arguments passed to #import_mpp_jv_datum.
    :returns: DataFrame containg imported data.
    """
    return std.import_data( import_jv_datum_channel, folder, file_pattern = file_pattern, **kwargs )


def import_mpp_tracking_data_channel( folder, file_pattern = 'mpp.csv', **kwargs ):
    """
    Imports MPP data from an MPP measuremnt.

    :param folder: Folder path containing data files.
    :param file_pattern: File pattern of data files, in glob format. [Default: mpp.csv]
    :param kwargs: Arguments passed to #import_mpp_tracking_datum.
    :returns: DataFrame containg imported data.
    """
    return std.import_data(
        import_mpp_tracking_datum_channel,
        folder,
        file_pattern = file_pattern,
        **kwargs
    )


def import_mpp_data_channel( folder, channel_pattern = 'ch-<>' ):
    """
    Imports MPP data from multiple channels.

    :param folder: Folder containing channels.
    :param channel_pattern: Pattern for channel folders. [Default: 'ch-<>']
    :returns: tuple of ( voc, jv, mpp ) Pandas DataFrames by cycle and channel.
    """
    # get scan folders
    channels = os.listdir( folder )

    # get data for each scan
    vocs = []
    jvs  = []
    mpps = []

    for c_dir in channels:
        ch_path = os.path.join( folder, c_dir )

        voc, jv, mpp = import_mpp_datum_channel( # import scan data
            ch_path
        )

        vocs.append( voc )
        jvs.append( jv )
        mpps.append( mpp )

    vocs = std.common_reindex( vocs )
    jvs  = std.common_reindex( jvs )
    mpps = std.common_reindex( mpps )

    vocs = pd.concat( vocs, axis = 1 ).sort_index( axis = 1 )
    jvs  = pd.concat( jvs,  axis = 1 ).sort_index( axis = 1 )
    mpps = pd.concat( mpps, axis = 1 ).sort_index( axis = 1 )

    return ( vocs, jvs, mpps )


def import_mpp_cycle_data_channel( folder, channel_pattern = 'ch-<>', cycle_pattern = 'cycle-<>' ):
    """
    Imports MPP tracking data from an MPP with JV program from multiple channels, broken in to cycles.

    :param folder: Folder path containing channels with cycles.
    :param channel_pattern: Pattern for channel folders. [Default: 'ch-<>']
    :param cycle_pattern: Pattern for cycle folders. [Default: 'cycle-<>']
    :returns: tuple of ( voc, jv, mpp ) Pandas DataFrames by cycle and channel.
    """
    # get scan folders
    channels = os.listdir( folder )

    # get data for each scan
    vocs = []
    jvs  = []
    mpps = []

    for c_dir in channels:
        ch_path = os.path.join( folder, c_dir )

        voc, jv, mpp = import_mpp_cycle_datum_channel( # import scan data
            ch_path,
            channel_pattern = channel_pattern,
            cycle_pattern = cycle_pattern
        )

        vocs.append( voc )
        jvs.append( jv )
        mpps.append( mpp )

    vocs = std.common_reindex( vocs )
    jvs  = std.common_reindex( jvs )
    mpps = std.common_reindex( mpps )

    vocs = pd.concat( vocs, axis = 1 ).sort_index( axis = 1 )
    jvs  = pd.concat( jvs,  axis = 1 ).sort_index( axis = 1 )
    mpps = pd.concat( mpps, axis = 1 ).sort_index( axis = 1 )

    return ( vocs, jvs, mpps )
>>>>>>> 7a5b41d2
<|MERGE_RESOLUTION|>--- conflicted
+++ resolved
@@ -1,1345 +1,671 @@
-<<<<<<< HEAD
-
-# coding: utf-8
-
-# # Biologic Data Prep
-
-# ### Imports
-
-import os
-import logging
-
-import numpy as np
-import pandas as pd
-
-from .. import standard_functions as std
-from . import jv_data_prep as jvdp
-
-# ## Data Prep
-
-# ### Imports
-
-# convenience methods
-def channel_from_file_path( path, pattern = 'ch-<>' ):
-    """
-    Gets the channel from the file path.
-
-    :param path: File path.
-    :param pattern: RegEx pattern describing teh channel pattern.
-        Passed to standard_functions#metadata_from_file_name.
-        [Default: 'ch-<>']
-    """
-    ch = std.metadata_from_file_name(
-        pattern,
-        path,
-        is_numeric = True,
-        full_path = True
-    )
-
-    return int( ch )
-
-
-# convenience methods
-def cycle_from_file_path( path, pattern = 'cycle-<>' ):
-    """
-    Gets the cycle from the file path.
-
-    :param path: File path.
-    :param pattern: RegEx pattern describing teh channel pattern.
-        Passed to standard_functions#metadata_from_file_name.
-        [Default: 'cycle-<>']
-    """
-    cycle = std.metadata_from_file_name(
-        pattern,
-        path,
-        is_numeric = True,
-        full_path = True
-    )
-
-    return int( cycle )
-
-
-def get_channel_folders( folder, pattern = 'ch-*' ):
-    """
-    Returns a list of folders in the folder matching the pattern.
-
-    :param folder: Folder to search in.
-    :param pattern: glob pattern to filter for. [Default: 'ch-*']
-    """
-    return glob.glob( os.path.join( folder, pattern ) )
-
-
-def get_cycle_folders( folder, pattern = 'cycle-*' ):
-    """
-    Returns a list of folders in the folder matching the pattern.
-
-    :param folder: Folder to search in.
-    :param pattern: glob pattern to filter for. [Default: 'cycle-*']
-    """
-    return glob.glob( os.path.join( folder, pattern ) )
-
-
-def import_datum( file, parameters ):
-    """
-    Imports a file indexed with channels.
-
-    :param file: File path.
-    :param parameters: Dictionary of parameter names keyed by raw with desired values.
-    :returns: Pandas DataFrame.
-    """
-    df = pd.read_csv( file, header = [ 0, 1 ] )
-
-    df.columns = pd.MultiIndex.from_tuples(
-        [ ( int( ch ), parameters[ param.strip() ] ) for ch, param in df.columns.values ],
-        names = [ 'channel', 'metrics' ]
-    )
-
-    return df
-
-
-def import_voc_datum( file, reindex = True ):
-    """
-    Imports a Voc file with channel headers.
-
-    :param file: Path to file.
-    :param reindex: Reindex by time. [Default: True]
-    :returns: Pandas DataFrame.
-    """
-    parameters = {
-        'Time [s]': 'time',
-        'Voltage [V]': 'voltage'
-    }
-
-    df = import_datum( file, parameters )
-
-    if reindex:
-        data = []
-        for ch, datum in df.groupby( level = 'channel', axis = 1 ):
-            datum = datum.dropna( subset = [ ( ch, 'time' ) ] )
-            datum.set_index( ( ch, 'time' ), inplace = True )
-            datum.index = datum.index.rename( 'time' )
-
-            data.append( datum )
-
-        data = std.common_reindex( data, fillna = np.NaN )
-        df = pd.concat( data, axis = 1 )
-
-        df.columns = df.columns.droplevel( 'metrics' )
-
-    return df
-
-
-def import_jv_datum( file, skip_rows = 0, reindex = True, split_direction = True  ):
-    """
-    Imports a JV file with channel headers.
-
-    :param file: Path to file.
-    :param skip_rows: Skip rows. [Default: 0]
-    :param reindex: Reindex by voltage. [Default: True]
-    :param split_direction: Split scans by direction. [Default: True]
-    :returns: Pandas DataFrame.
-    """
-    parameters = {
-        'Voltage [V]': 'voltage',
-        'Current [A]': 'current',
-        'Power [W]':   'power'
-    }
-
-    df = import_datum( file, parameters )
-    df = df[ skip_rows: ]
-
-    if reindex:
-        data = []
-        for ch, datum in df.groupby( level = 'channel', axis = 1 ):
-            if split_direction:
-                datum = jvdp.split_jv_scan( datum )
-
-            data.append( datum )
-
-        data = std.common_reindex( data, fillna = np.NaN )
-        df = pd.concat( data, axis = 1 )
-
-    return df
-
-
-def import_mpp_tracking_datum( file, reindex = True, drop_cycle = True ):
-    """
-    Imports a MPP Tracking file with channel headers.
-
-    :param file: Path to file.
-    :param reindex: Reindex by time. [Default: True]
-    :param drop_cycle: Drop cycle columns. [Default: True]
-    :returns: Pandas DataFrame.
-    """
-    parameters = {
-        'Time [s]':    'time',
-        'Voltage [V]': 'voltage',
-        'Current [A]': 'current',
-        'Power [W]':   'power',
-        'Cycle':       'cycle'
-    }
-
-    df = import_datum( file, parameters )
-
-    if drop_cycle:
-        df = df.drop( 'cycle', axis = 1, level = 'metrics' )
-
-    if reindex:
-        data = []
-        for ch, datum in df.groupby( level = 'channel', axis = 1 ):
-            datum = datum.dropna( subset = [ ( ch, 'time' ) ] )
-            datum.set_index( ( ch, 'time' ), inplace = True )
-            datum.index = datum.index.rename( 'time' )
-            datum = datum.mean( level = 0 )  # take mean over duplicate index values
-
-            data.append( datum )
-
-        data = std.common_reindex( data, fillna = np.NaN )
-        df = pd.concat( data, axis = 1 )
-
-    return df
-
-
-def import_mpp_datum( folder, voc_kwargs = {}, jv_kwargs = {}, mpp_kwargs = {} ):
-    """
-    Import Voc, JV scan, and MPP tracking data.
-
-    :param folder: Path to folder containing files.
-    :param voc_kwargs: Dictionary of keyword arguments passed to import_voc_datum().
-        [Default: {}]
-    :param jv_kwargs: Dictionary of keyword arguments passed to import_jv_datum().
-        [Default: {}]
-    :param mpp_kwargs: Dictionary of keyword arguments passed to import_mpp_datum().
-        [Default: {}]
-    :returns: Tuple of ( voc, jv, mpp ) DataFrames.
-    """
-    voc = import_voc_datum( os.path.join( folder, 'voc.csv' ), **voc_kwargs )
-    jv  = import_jv_datum(  os.path.join( folder, 'jv.csv'  ), **jv_kwargs  )
-    mpp = import_mpp_tracking_datum( os.path.join( folder, 'mpp.csv' ), **mpp_kwargs )
-
-    return ( voc, jv, mpp )
-
-
-def import_mpp_cycle_datum( folder, voc_kwargs = {}, jv_kwargs = {}, mpp_kwargs = {} ):
-    """
-    Import MPP data for a single cycle.
-
-    :param folder: Path to folder containing cycle data.
-    :param voc_kwargs: Dictionary of keyword arguments passed to import_voc_datum().
-        [Default: {}]
-    :param jv_kwargs: Dictionary of keyword arguments passed to import_jv_datum().
-        [Default: {}]
-    :param mpp_kwargs: Dictionary of keyword arguments passed to import_mpp_datum().
-        [Default: {}]
-    :returns: Tuple of ( voc, jv, mpp ) DataFrames.
-    """
-    cycle = cycle_from_file_path( folder )
-    dfs = list(
-        import_mpp_datum( folder, voc_kwargs, jv_kwargs, mpp_kwargs )
-    )
-
-    for index, df in enumerate( dfs ):
-        df = std.insert_index_levels( # add cycle to index, below channel
-            df,
-            levels = [ cycle ],
-            names  = [ 'cycle' ],
-            key_level = 1
-        )
-
-        dfs[ index ] = df
-
-    return tuple( dfs )
-
-
-def import_mpp_cycle_data( folder, voc_kwargs = {}, jv_kwargs = {}, mpp_kwargs = {} ):
-    """
-    Import MPP data for multiple cycles.
-
-    :param folder: Path to folder containing cycle data.
-    :param voc_kwargs: Dictionary of keyword arguments passed to import_voc_datum().
-        [Default: {}]
-    :param jv_kwargs: Dictionary of keyword arguments passed to import_jv_datum().
-        [Default: {}]
-    :param mpp_kwargs: Dictionary of keyword arguments passed to import_mpp_datum().
-        [Default: {}]
-    :returns: Tuple of ( voc, jv, mpp ) DataFrames.
-    """
-    # get scan folders
-    cycles = os.listdir( folder )
-
-    # get data for each scan
-    vocs = []
-    jvs  = []
-    mpps = []
-
-    for cy_dir in cycles:
-        cy_path = os.path.join( folder, cy_dir )
-
-        voc, jv, mpp = import_mpp_cycle_datum(
-            cy_path, voc_kwargs, jv_kwargs, mpp_kwargs ) # import cycle data
-
-        vocs.append( voc )
-        jvs.append( jv )
-        mpps.append( mpp )
-
-    vocs = std.common_reindex( vocs )
-    jvs  = std.common_reindex( jvs )
-    mpps = std.common_reindex( mpps )
-
-    vocs = pd.concat( vocs, axis = 1 ).sort_index( axis = 1 )
-    jvs  = pd.concat( jvs,  axis = 1 ).sort_index( axis = 1 )
-    mpps = pd.concat( mpps, axis = 1 ).sort_index( axis = 1 )
-
-    return ( vocs, jvs, mpps )
-
-
-
-# ### Manipulation
-
-
-def align_cycles( df ):
-    """
-    Moves cycles from columns to index, adjusting times.
-
-    :param df: DataFrame with cycles.
-    :returns: DataFrame with time aligned in index by scan.
-    """
-    cycles = []
-    time = 0
-    for cycle, data in df.groupby( level = 'cycle', axis = 1 ):
-        data.index = data.index + time
-        time = data.index.max()
-
-        data = data.dropna()
-        data.columns = data.columns.droplevel( 'cycle' )
-        data = std.insert_index_levels( data, cycle, 'cycle', axis = 0 )
-
-        cycles.append( data )
-
-    cycles = pd.concat( cycles, axis = 0 ).sort_index( 0 )
-    return cycles
-
-
-def split_by_time( df, interval, inplace = False ):
-    """
-    Splits a DataFrame into cycles by time intervals.
-
-    :param df: DataFrame to split.
-    :param interval: Time interval to split.
-    :param inplace: Manipulate DataFrame in place or create a copy. [Default: False]
-    :returns: The DataFrame split into cycles by time interval.
-    """
-    pass
-
-
-# ## Old Import Methods
-
-
-def import_voc_datum_channel( file, channel_pattern = 'ch-<>', set_index = True, skiprows = 2 ):
-    """
-    Imports Voc datum from the given file.
-
-    :param file: File path.
-    :param channel_pattern: Add channel from file path as index level.
-        Uses value as pattern in standard_functions#metadata_from_file_name.
-        None if channel should be excluded.
-        [Default: 'ch-<>']
-    :param set_index: Sets the index to time. [Default: True]
-    :param skiprows: Number of initial data points to drop. [Default: 2]
-    :returns: Pandas DataFrame.
-    """
-    header = [ 'time', 'voltage' ]
-    df = pd.read_csv(
-        file,
-        names = header,
-        skiprows = ( 1 + skiprows ),
-        engine = 'python'
-    )
-
-    if set_index:
-        df.set_index( 'time', inplace = True )
-
-    df.columns.rename( 'metrics', inplace = True )
-
-    if channel_pattern is not None:
-        ch = channel_from_file_path( file, channel_pattern )
-        df = std.insert_index_levels( df, ch, 'channel' )
-
-    # remove duplicate axis
-    df = df.loc[ ~ df.index.duplicated() ]
-
-    return df
-
-
-def import_jv_datum_channel(
-    file,
-    channel_pattern = 'ch-<>',
-    by_scan = True,
-    skiprows = 2,
-    skiprows_tail = 0
-):
-    """
-    Imports JV datum from the given file.
-
-    :param file: File path.
-    :param channel_pattern: Add channel from file path as index level.
-        Uses value as pattern in standard_functions#metadata_from_file_name.
-        None if channel should be excluded.
-        [Default: 'ch-<>']
-    :param by_scan: Breaks data into forward and reverse scans, and sets the index to voltage.
-        [Default: True]
-    :param skiprows: Number of initial data points to drop. [Default: 2]
-    :param skiprows_tail: Number of end data points to drop. [Default: 0]
-    :returns: Pandas DataFrame.
-
-    :raises ValueError: If multiple sign changes in the scan are detected.
-    """
-    header = [ 'voltage', 'current', 'power' ]
-    df = pd.read_csv( file, names = header, skiprows = ( 1 + skiprows ) )
-
-    # drop tail points
-    if skiprows_tail:
-        df = df.iloc[ : -skiprows_tail ]
-
-    if by_scan:
-        df = jvdp.split_jv_scan( df )
-
-
-    if channel_pattern is not None:
-        ch = channel_from_file_path( file, channel_pattern )
-        df = std.insert_index_levels( df, ch, 'channel' )
-
-    return df
-
-
-def import_mpp_tracking_datum_channel(
-    file,
-    channel_pattern = 'ch-<>',
-    set_index = True,
-    drop_cycle = True,
-    skiprows = 2
-):
-    """
-    Imports MPP tracking datum from the given file.
-
-    :param file: File path.
-    :param channel_pattern: Add channel from file path as index level.
-        Uses value as pattern in standard_functions#metadata_from_file_name.
-        None if channel should be excluded.
-        [Default: 'ch-<>']
-    :param set_index: Sets the index to time. [Default: True]
-    :param drop_cycle: Removes cycle information from the data. [Default: True]
-    :param skiprows: Number of initial data points to drop. [Default: 2]
-    :returns: Pandas DataFrame.
-    """
-    header = [ 'time', 'voltage', 'current', 'power', 'cycle' ]
-    df = pd.read_csv( file, names = header, skiprows = ( skiprows + 1 ) )
-
-    if drop_cycle:
-        df.drop( 'cycle', axis = 1, inplace = True )
-
-    if set_index:
-        df.set_index( 'time', inplace = True )
-
-    df.columns.rename( 'metrics', inplace = True )
-
-    if channel_pattern is not None:
-        ch = channel_from_file_path( file, channel_pattern )
-        df = std.insert_index_levels( df, ch, 'channel' )
-
-    return df
-
-
-def import_mpp_datum_channel(
-    folder,
-    voc_kwargs = {},
-    jv_kwargs  = {},
-    mpp_kwargs = {}
-):
-    """
-    Imports Voc, JV, and MPP data.
-
-    :param folder: Folder path.
-    :param voc_kwargs: Dictionary of keyword arguments passed to #import_mpp_voc_data.
-    :param jv_kwargs:  Dictionary of keyword arguments passed to #import_mpp_jv_data.
-    :param mpp_kwargs: Dictionary of keyword arguments passed to #import_mpp_mpp_data.
-    :returns: Tuple of ( voc, jv, mpp ) Pandas DataFrames.
-    """
-
-    return (
-        import_mpp_voc_data_channel( folder, **voc_kwargs ),
-        import_mpp_jv_data_channel(  folder, **jv_kwargs  ),
-        import_mpp_tracking_data_channel( folder, **mpp_kwargs )
-    )
-
-
-def import_mpp_cycle_datum_channel( folder, cycle_pattern = 'cycle-<>', channel_pattern = 'ch-<>' ):
-    """
-    Imports MPP tracking data from an MPP with JV program, broken in to cycles.
-
-    :param folder: Folder path containing cycles.
-    :param cycle_pattern: Pattern for cycle folders. [Default: 'cycle-<>']
-    :param channel_pattern: Pattern for channel folders. [Default: 'ch-<>']
-    :returns: Tuple of ( voc, jv, mpp ) Pandas DataFrames by cycle.
-    """
-    # get scan folders
-    cycles = os.listdir( folder )
-
-    # get data for each scan
-    vocs = []
-    jvs  = []
-    mpps = []
-
-    for cycle in cycles:
-        cycle_path = os.path.join( folder, cycle )
-
-        dfs = ( voc, jv, mpp ) = import_mpp_datum_channel( cycle_path ) # import scan data
-
-        # add scan index
-        cycle_id = int( std.metadata_from_file_name(
-            cycle_pattern,
-            cycle_path,
-            full_path = True,
-            is_numeric = True
-        ) )
-
-        for df in dfs:
-            # channel already in headers
-            std.insert_index_levels( df, cycle_id, 'cycle', key_level = 1 )
-
-        vocs.append( voc )
-        jvs.append( jv )
-        mpps.append( mpp )
-
-    vocs = std.common_reindex( vocs )
-    jvs  = std.common_reindex( jvs )
-    mpps = std.common_reindex( mpps )
-
-    vocs = pd.concat( vocs, axis = 1 ).sort_index( axis = 1 )
-    jvs  = pd.concat( jvs,  axis = 1 ).sort_index( axis = 1 )
-    mpps = pd.concat( mpps, axis = 1 ).sort_index( axis = 1 )
-
-    return ( vocs, jvs, mpps )
-
-
-def import_jv_data( folder, file_pattern = 'ch*.csv', by_scan = True, **kwargs ):
-    """
-    Imports JV data.
-
-    :param folder: Folder path containing data files.
-    :param file_pattern: File pattern of data files, in glob format. [Default: ch*.csv]
-    :param by_scan: Breaks data into forward and reverse scans, and sets the index to voltage.
-        [Default: True]
-    :param kwargs: Arguments passed to standard_functions#import_data
-    :returns: DataFrame containg imported data.
-    """
-    jv = []
-    for file in std.get_files( folder, file_pattern ):
-        try:
-            df = import_jv_datum_channel(
-                file,
-                channel_pattern = 'ch-<>',
-                by_scan = by_scan
-            )
-
-        except ValueError as err:
-            logging.warning( '{}: {}'.format( file, err ) )
-            continue
-
-        jv.append( df )
-
-    jv = pd.concat( jv, axis = 1 )
-    return jv
-
-
-def import_mpp_voc_data_channel( folder, file_pattern = 'voc.csv', **kwargs ):
-    """
-    Imports Voc data from an MPP measuremnt.
-
-    :param folder: Folder path containing data files.
-    :param file_pattern: File pattern of data files, in glob format. [Default: voc.csv]
-    :param kwargs: Arguments passed to #import_mpp_voc_datum.
-    :returns: DataFrame containg imported data.
-    """
-    return std.import_data( import_voc_datum_channel, folder, file_pattern = file_pattern, **kwargs )
-
-
-def import_mpp_jv_data_channel( folder, file_pattern = 'jv.csv', **kwargs ):
-    """
-    Imports JV data from an MPP measuremnt.
-
-    :param folder: Folder path containing data files.
-    :param file_pattern: File pattern of data files, in glob format. [Default: jv.csv]
-    :param kwargs: Arguments passed to #import_mpp_jv_datum.
-    :returns: DataFrame containg imported data.
-    """
-    return std.import_data( import_jv_datum_channel, folder, file_pattern = file_pattern, **kwargs )
-
-
-def import_mpp_tracking_data_channel( folder, file_pattern = 'mpp.csv', **kwargs ):
-    """
-    Imports MPP data from an MPP measuremnt.
-
-    :param folder: Folder path containing data files.
-    :param file_pattern: File pattern of data files, in glob format. [Default: mpp.csv]
-    :param kwargs: Arguments passed to #import_mpp_tracking_datum.
-    :returns: DataFrame containg imported data.
-    """
-    return std.import_data(
-        import_mpp_tracking_datum_channel,
-        folder,
-        file_pattern = file_pattern,
-        **kwargs
-    )
-
-
-def import_mpp_data_channel( folder, channel_pattern = 'ch-<>' ):
-    """
-    Imports MPP data from multiple channels.
-
-    :param folder: Folder containing channels.
-    :param channel_pattern: Pattern for channel folders. [Default: 'ch-<>']
-    :returns: tuple of ( voc, jv, mpp ) Pandas DataFrames by cycle and channel.
-    """
-    # get scan folders
-    channels = os.listdir( folder )
-
-    # get data for each scan
-    vocs = []
-    jvs  = []
-    mpps = []
-
-    for c_dir in channels:
-        ch_path = os.path.join( folder, c_dir )
-
-        voc, jv, mpp = import_mpp_datum_channel( # import scan data
-            ch_path
-        )
-
-        vocs.append( voc )
-        jvs.append( jv )
-        mpps.append( mpp )
-
-    vocs = std.common_reindex( vocs )
-    jvs  = std.common_reindex( jvs )
-    mpps = std.common_reindex( mpps )
-
-    vocs = pd.concat( vocs, axis = 1 ).sort_index( axis = 1 )
-    jvs  = pd.concat( jvs,  axis = 1 ).sort_index( axis = 1 )
-    mpps = pd.concat( mpps, axis = 1 ).sort_index( axis = 1 )
-
-    return ( vocs, jvs, mpps )
-
-
-def import_mpp_cycle_data_channel( folder, channel_pattern = 'ch-<>', cycle_pattern = 'cycle-<>' ):
-    """
-    Imports MPP tracking data from an MPP with JV program from multiple channels, broken in to cycles.
-
-    :param folder: Folder path containing channels with cycles.
-    :param channel_pattern: Pattern for channel folders. [Default: 'ch-<>']
-    :param cycle_pattern: Pattern for cycle folders. [Default: 'cycle-<>']
-    :returns: tuple of ( voc, jv, mpp ) Pandas DataFrames by cycle and channel.
-    """
-    # get scan folders
-    channels = os.listdir( folder )
-
-    # get data for each scan
-    vocs = []
-    jvs  = []
-    mpps = []
-
-    for c_dir in channels:
-        ch_path = os.path.join( folder, c_dir )
-
-        voc, jv, mpp = import_mpp_cycle_datum_channel( # import scan data
-            ch_path,
-            channel_pattern = channel_pattern,
-            cycle_pattern = cycle_pattern
-        )
-
-        vocs.append( voc )
-        jvs.append( jv )
-        mpps.append( mpp )
-
-    vocs = std.common_reindex( vocs )
-    jvs  = std.common_reindex( jvs )
-    mpps = std.common_reindex( mpps )
-
-    vocs = pd.concat( vocs, axis = 1 ).sort_index( axis = 1 )
-    jvs  = pd.concat( jvs,  axis = 1 ).sort_index( axis = 1 )
-    mpps = pd.concat( mpps, axis = 1 ).sort_index( axis = 1 )
-
-    return ( vocs, jvs, mpps )
-=======
-
-# coding: utf-8
-
-# # Biologic Data Prep
-
-# ### Imports
-
-import os
-import logging
-
-import numpy as np
-import pandas as pd
-
-from .. import standard_functions as std
-from . import jv_data_prep as jvdp
-
-# ## Data Prep
-
-# ### Imports
-
-# convenience methods
-def channel_from_file_path( path, pattern = 'ch-<>' ):
-    """
-    Gets the channel from the file path.
-
-    :param path: File path.
-    :param pattern: RegEx pattern describing teh channel pattern.
-        Passed to standard_functions#metadata_from_file_name.
-        [Default: 'ch-<>']
-    """
-    ch = std.metadata_from_file_name(
-        pattern,
-        path,
-        is_numeric = True,
-        full_path = True
-    )
-
-    return int( ch )
-
-
-# convenience methods
-def cycle_from_file_path( path, pattern = 'cycle-<>' ):
-    """
-    Gets the cycle from the file path.
-
-    :param path: File path.
-    :param pattern: RegEx pattern describing teh channel pattern.
-        Passed to standard_functions#metadata_from_file_name.
-        [Default: 'cycle-<>']
-    """
-    cycle = std.metadata_from_file_name(
-        pattern,
-        path,
-        is_numeric = True,
-        full_path = True
-    )
-
-    return int( cycle )
-
-
-def get_channel_folders( folder, pattern = 'ch-*' ):
-    """
-    Returns a list of folders in the folder matching the pattern.
-
-    :param folder: Folder to search in.
-    :param pattern: glob pattern to filter for. [Default: 'ch-*']
-    """
-    return glob.glob( os.path.join( folder, pattern ) )
-
-
-def get_cycle_folders( folder, pattern = 'cycle-*' ):
-    """
-    Returns a list of folders in the folder matching the pattern.
-
-    :param folder: Folder to search in.
-    :param pattern: glob pattern to filter for. [Default: 'cycle-*']
-    """
-    return glob.glob( os.path.join( folder, pattern ) )
-
-
-def import_datum( file, parameters ):
-    """
-    Imports a file indexed with channels.
-
-    :param file: File path.
-    :param parameters: Dictionary of parameter names keyed by raw with desired values.
-    :returns: Pandas DataFrame.
-    """
-    df = pd.read_csv( file, header = [ 0, 1 ] )
-
-    df.columns = pd.MultiIndex.from_tuples(
-        [ ( int( ch ), parameters[ param.strip() ] ) for ch, param in df.columns.values ],
-        names = [ 'channel', 'metrics' ]
-    )
-
-    return df
-
-
-def import_voc_datum( file, reindex = True ):
-    """
-    Imports a Voc file with channel headers.
-
-    :param file: Path to file.
-    :param reindex: Reindex by time. [Default: True]
-    :returns: Pandas DataFrame.
-    """
-    parameters = {
-        'Time [s]': 'time',
-        'Voltage [V]': 'voltage'
-    }
-
-    df = import_datum( file, parameters )
-
-    if reindex:
-        data = []
-        for ch, datum in df.groupby( level = 'channel', axis = 1 ):
-            datum = datum.dropna( subset = [ ( ch, 'time' ) ] )
-            datum.set_index( ( ch, 'time' ), inplace = True )
-            datum.index = datum.index.rename( 'time' )
-
-            data.append( datum )
-
-        data = std.common_reindex( data, fillna = np.NaN )
-        df = pd.concat( data, axis = 1 )
-
-        df.columns = df.columns.droplevel( 'metrics' )
-
-    return df
-
-
-def import_jv_datum( file, skip_rows = 0, reindex = True, split_direction = True  ):
-    """
-    Imports a JV file with channel headers.
-
-    :param file: Path to file.
-    :param skip_rows: Skip rows. [Default: 0]
-    :param reindex: Reindex by voltage. [Default: True]
-    :param split_direction: Split scans by direction. [Default: True]
-    :returns: Pandas DataFrame.
-    """
-    parameters = {
-        'Voltage [V]': 'voltage',
-        'Current [A]': 'current',
-        'Power [W]':   'power'
-    }
-
-    df = import_datum( file, parameters )
-    df = df[ skip_rows: ]
-
-    if reindex:
-        data = []
-        for ch, datum in df.groupby( level = 'channel', axis = 1 ):
-            if split_direction:
-                datum = jvdp.split_jv_scan( datum )
-
-            data.append( datum )
-
-        data = std.common_reindex( data, fillna = np.NaN )
-        df = pd.concat( data, axis = 1 )
-
-    return df
-
-
-def import_mpp_tracking_datum( file, reindex = True, drop_cycle = True ):
-    """
-    Imports a MPP Tracking file with channel headers.
-
-    :param file: Path to file.
-    :param reindex: Reindex by time. [Default: True]
-    :param drop_cycle: Drop cycle columns. [Default: True]
-    :returns: Pandas DataFrame.
-    """
-    parameters = {
-        'Time [s]':    'time',
-        'Voltage [V]': 'voltage',
-        'Current [A]': 'current',
-        'Power [W]':   'power',
-        'Cycle':       'cycle'
-    }
-
-    df = import_datum( file, parameters )
-
-    if drop_cycle:
-        df = df.drop( 'cycle', axis = 1, level = 'metrics' )
-
-    if reindex:
-        data = []
-        for ch, datum in df.groupby( level = 'channel', axis = 1 ):
-            datum = datum.dropna( subset = [ ( ch, 'time' ) ] )
-            datum.set_index( ( ch, 'time' ), inplace = True )
-            datum.index = datum.index.rename( 'time' )
-            datum = datum.mean( level = 0 )  # take mean over duplicate index values
-
-            data.append( datum )
-
-        data = std.common_reindex( data, fillna = np.NaN )
-        df = pd.concat( data, axis = 1 )
-
-    return df
-
-
-def import_mpp_datum( folder, voc_kwargs = {}, jv_kwargs = {}, mpp_kwargs = {} ):
-    """
-    Import Voc, JV scan, and MPP tracking data.
-
-    :param folder: Path to folder containing files.
-    :param voc_kwargs: Dictionary of keyword arguments passed to import_voc_datum().
-        [Default: {}]
-    :param jv_kwargs: Dictionary of keyword arguments passed to import_jv_datum().
-        [Default: {}]
-    :param mpp_kwargs: Dictionary of keyword arguments passed to import_mpp_datum().
-        [Default: {}]
-    :returns: Tuple of ( voc, jv, mpp ) DataFrames.
-    """
-    voc = import_voc_datum( os.path.join( folder, 'voc.csv' ), **voc_kwargs )
-    jv  = import_jv_datum(  os.path.join( folder, 'jv.csv'  ), **jv_kwargs  )
-    mpp = import_mpp_tracking_datum( os.path.join( folder, 'mpp.csv' ), **mpp_kwargs )
-
-    return ( voc, jv, mpp )
-
-
-def import_mpp_cycle_datum( folder, voc_kwargs = {}, jv_kwargs = {}, mpp_kwargs = {} ):
-    """
-    Import MPP data for a single cycle.
-
-    :param folder: Path to folder containing cycle data.
-    :param voc_kwargs: Dictionary of keyword arguments passed to import_voc_datum().
-        [Default: {}]
-    :param jv_kwargs: Dictionary of keyword arguments passed to import_jv_datum().
-        [Default: {}]
-    :param mpp_kwargs: Dictionary of keyword arguments passed to import_mpp_datum().
-        [Default: {}]
-    :returns: Tuple of ( voc, jv, mpp ) DataFrames.
-    """
-    cycle = cycle_from_file_path( folder )
-    dfs = list(
-        import_mpp_datum( folder, voc_kwargs, jv_kwargs, mpp_kwargs )
-    )
-
-    for index, df in enumerate( dfs ):
-        df = std.insert_index_levels( # add cycle to index, below channel
-            df,
-            levels = [ cycle ],
-            names  = [ 'cycle' ],
-            key_level = 1
-        )
-
-        dfs[ index ] = df
-
-    return tuple( dfs )
-
-
-def import_mpp_cycle_data( folder, voc_kwargs = {}, jv_kwargs = {}, mpp_kwargs = {} ):
-    """
-    Import MPP data for multiple cycles.
-
-    :param folder: Path to folder containing cycle data.
-    :param voc_kwargs: Dictionary of keyword arguments passed to import_voc_datum().
-        [Default: {}]
-    :param jv_kwargs: Dictionary of keyword arguments passed to import_jv_datum().
-        [Default: {}]
-    :param mpp_kwargs: Dictionary of keyword arguments passed to import_mpp_datum().
-        [Default: {}]
-    :returns: Tuple of ( voc, jv, mpp ) DataFrames.
-    """
-    # get scan folders
-    cycles = os.listdir( folder )
-
-    # get data for each scan
-    vocs = []
-    jvs  = []
-    mpps = []
-
-    for cy_dir in cycles:
-        cy_path = os.path.join( folder, cy_dir )
-
-        voc, jv, mpp = import_mpp_cycle_datum(
-            cy_path, voc_kwargs, jv_kwargs, mpp_kwargs ) # import cycle data
-
-        vocs.append( voc )
-        jvs.append( jv )
-        mpps.append( mpp )
-
-    vocs = std.common_reindex( vocs )
-    jvs  = std.common_reindex( jvs )
-    mpps = std.common_reindex( mpps )
-
-    vocs = pd.concat( vocs, axis = 1 ).sort_index( axis = 1 )
-    jvs  = pd.concat( jvs,  axis = 1 ).sort_index( axis = 1 )
-    mpps = pd.concat( mpps, axis = 1 ).sort_index( axis = 1 )
-
-    return ( vocs, jvs, mpps )
-
-
-
-# ### Manipulation
-
-
-def align_cycles( df ):
-    """
-    Moves cycles from columns to index, adjusting times.
-
-    :param df: DataFrame with cycles.
-    :returns: DataFrame with time aligned in index by scan.
-    """
-    cycles = []
-    time = 0
-    for cycle, data in df.groupby( level = 'cycle', axis = 1 ):
-        data.index = data.index + time
-        time = data.index.max()
-
-        data = data.dropna()
-        data.columns = data.columns.droplevel( 'cycle' )
-        data = std.insert_index_levels( data, cycle, 'cycle', axis = 0 )
-
-        cycles.append( data )
-
-    cycles = pd.concat( cycles, axis = 0 ).sort_index( 0 )
-    return cycles
-
-
-def split_by_time( df, interval, inplace = False ):
-    """
-    Splits a DataFrame into cycles by time intervals.
-
-    :param df: DataFrame to split.
-    :param interval: Time interval to split.
-    :param inplace: Manipulate DataFrame in place or create a copy. [Default: False]
-    :returns: The DataFrame split into cycles by time interval.
-    """
-    pass
-
-
-# ## Old Import Methods
-
-
-def import_voc_datum_channel( file, channel_pattern = 'ch-<>', set_index = True, skiprows = 2 ):
-    """
-    Imports Voc datum from the given file.
-
-    :param file: File path.
-    :param channel_pattern: Add channel from file path as index level.
-        Uses value as pattern in standard_functions#metadata_from_file_name.
-        None if channel should be excluded.
-        [Default: 'ch-<>']
-    :param set_index: Sets the index to time. [Default: True]
-    :param skiprows: Number of initial data points to drop. [Default: 2]
-    :returns: Pandas DataFrame.
-    """
-    header = [ 'time', 'voltage' ]
-    df = pd.read_csv(
-        file,
-        names = header,
-        skiprows = ( 1 + skiprows ),
-        engine = 'python'
-    )
-
-    if set_index:
-        df.set_index( 'time', inplace = True )
-
-    df.columns.rename( 'metrics', inplace = True )
-
-    if channel_pattern is not None:
-        ch = channel_from_file_path( file, channel_pattern )
-        df = std.insert_index_levels( df, ch, 'channel' )
-
-    # remove duplicate axis
-    df = df.loc[ ~ df.index.duplicated() ]
-
-    return df
-
-
-def import_jv_datum_channel(
-    file,
-    channel_pattern = 'ch-<>',
-    by_scan = True,
-    skiprows = 2,
-    skiprows_tail = 0
-):
-    """
-    Imports JV datum from the given file.
-
-    :param file: File path.
-    :param channel_pattern: Add channel from file path as index level.
-        Uses value as pattern in standard_functions#metadata_from_file_name.
-        None if channel should be excluded.
-        [Default: 'ch-<>']
-    :param by_scan: Breaks data into forward and reverse scans, and sets the index to voltage.
-        [Default: True]
-    :param skiprows: Number of initial data points to drop. [Default: 2]
-    :param skiprows_tail: Number of end data points to drop. [Default: 0]
-    :returns: Pandas DataFrame.
-
-    :raises ValueError: If multiple sign changes in the scan are detected.
-    """
-    header = [ 'voltage', 'current', 'power' ]
-    df = pd.read_csv( file, names = header, skiprows = ( 1 + skiprows ) )
-
-    # drop tail points
-    if skiprows_tail:
-        df = df.iloc[ : -skiprows_tail ]
-
-    if by_scan:
-        df = jvdp.split_jv_scan( df )
-
-
-    if channel_pattern is not None:
-        ch = channel_from_file_path( file, channel_pattern )
-        df = std.insert_index_levels( df, ch, 'channel' )
-
-    return df
-
-
-def import_mpp_tracking_datum_channel(
-    file,
-    channel_pattern = 'ch-<>',
-    set_index = True,
-    drop_cycle = True,
-    skiprows = 2
-):
-    """
-    Imports MPP tracking datum from the given file.
-
-    :param file: File path.
-    :param channel_pattern: Add channel from file path as index level.
-        Uses value as pattern in standard_functions#metadata_from_file_name.
-        None if channel should be excluded.
-        [Default: 'ch-<>']
-    :param set_index: Sets the index to time. [Default: True]
-    :param drop_cycle: Removes cycle information from the data. [Default: True]
-    :param skiprows: Number of initial data points to drop. [Default: 2]
-    :returns: Pandas DataFrame.
-    """
-    header = [ 'time', 'voltage', 'current', 'power', 'cycle' ]
-    df = pd.read_csv( file, names = header, skiprows = ( skiprows + 1 ) )
-
-    if drop_cycle:
-        df.drop( 'cycle', axis = 1, inplace = True )
-
-    if set_index:
-        df.set_index( 'time', inplace = True )
-
-    df.columns.rename( 'metrics', inplace = True )
-
-    if channel_pattern is not None:
-        ch = channel_from_file_path( file, channel_pattern )
-        df = std.insert_index_levels( df, ch, 'channel' )
-
-    return df
-
-
-def import_mpp_datum_channel(
-    folder,
-    voc_kwargs = {},
-    jv_kwargs  = {},
-    mpp_kwargs = {}
-):
-    """
-    Imports Voc, JV, and MPP data.
-
-    :param folder: Folder path.
-    :param voc_kwargs: Dictionary of keyword arguments passed to #import_mpp_voc_data.
-    :param jv_kwargs:  Dictionary of keyword arguments passed to #import_mpp_jv_data.
-    :param mpp_kwargs: Dictionary of keyword arguments passed to #import_mpp_mpp_data.
-    :returns: Tuple of ( voc, jv, mpp ) Pandas DataFrames.
-    """
-
-    return (
-        import_mpp_voc_data_channel( folder, **voc_kwargs ),
-        import_mpp_jv_data_channel(  folder, **jv_kwargs  ),
-        import_mpp_tracking_data_channel( folder, **mpp_kwargs )
-    )
-
-
-def import_mpp_cycle_datum_channel( folder, cycle_pattern = 'cycle-<>', channel_pattern = 'ch-<>' ):
-    """
-    Imports MPP tracking data from an MPP with JV program, broken in to cycles.
-
-    :param folder: Folder path containing cycles.
-    :param cycle_pattern: Pattern for cycle folders. [Default: 'cycle-<>']
-    :param channel_pattern: Pattern for channel folders. [Default: 'ch-<>']
-    :returns: Tuple of ( voc, jv, mpp ) Pandas DataFrames by cycle.
-    """
-    # get scan folders
-    cycles = os.listdir( folder )
-
-    # get data for each scan
-    vocs = []
-    jvs  = []
-    mpps = []
-
-    for cycle in cycles:
-        cycle_path = os.path.join( folder, cycle )
-
-        dfs = ( voc, jv, mpp ) = import_mpp_datum_channel( cycle_path ) # import scan data
-
-        # add scan index
-        cycle_id = int( std.metadata_from_file_name(
-            cycle_pattern,
-            cycle_path,
-            full_path = True,
-            is_numeric = True
-        ) )
-
-        for df in dfs:
-            # channel already in headers
-            std.insert_index_levels( df, cycle_id, 'cycle', key_level = 1 )
-
-        vocs.append( voc )
-        jvs.append( jv )
-        mpps.append( mpp )
-
-    vocs = std.common_reindex( vocs )
-    jvs  = std.common_reindex( jvs )
-    mpps = std.common_reindex( mpps )
-
-    vocs = pd.concat( vocs, axis = 1 ).sort_index( axis = 1 )
-    jvs  = pd.concat( jvs,  axis = 1 ).sort_index( axis = 1 )
-    mpps = pd.concat( mpps, axis = 1 ).sort_index( axis = 1 )
-
-    return ( vocs, jvs, mpps )
-
-
-def import_jv_data( folder, file_pattern = 'ch*.csv', by_scan = True, **kwargs ):
-    """
-    Imports JV data.
-
-    :param folder: Folder path containing data files.
-    :param file_pattern: File pattern of data files, in glob format. [Default: ch*.csv]
-    :param by_scan: Breaks data into forward and reverse scans, and sets the index to voltage.
-        [Default: True]
-    :param kwargs: Arguments passed to standard_functions#import_data
-    :returns: DataFrame containg imported data.
-    """
-    jv = []
-    for file in std.get_files( folder, file_pattern ):
-        try:
-            df = import_jv_datum_channel(
-                file,
-                channel_pattern = 'ch-<>',
-                by_scan = by_scan
-            )
-
-        except ValueError as err:
-            logging.warning( '{}: {}'.format( file, err ) )
-            continue
-
-        jv.append( df )
-
-    jv = pd.concat( jv, axis = 1 )
-    return jv
-
-
-def import_mpp_voc_data_channel( folder, file_pattern = 'voc.csv', **kwargs ):
-    """
-    Imports Voc data from an MPP measuremnt.
-
-    :param folder: Folder path containing data files.
-    :param file_pattern: File pattern of data files, in glob format. [Default: voc.csv]
-    :param kwargs: Arguments passed to #import_mpp_voc_datum.
-    :returns: DataFrame containg imported data.
-    """
-    return std.import_data( import_voc_datum_channel, folder, file_pattern = file_pattern, **kwargs )
-
-
-def import_mpp_jv_data_channel( folder, file_pattern = 'jv.csv', **kwargs ):
-    """
-    Imports JV data from an MPP measuremnt.
-
-    :param folder: Folder path containing data files.
-    :param file_pattern: File pattern of data files, in glob format. [Default: jv.csv]
-    :param kwargs: Arguments passed to #import_mpp_jv_datum.
-    :returns: DataFrame containg imported data.
-    """
-    return std.import_data( import_jv_datum_channel, folder, file_pattern = file_pattern, **kwargs )
-
-
-def import_mpp_tracking_data_channel( folder, file_pattern = 'mpp.csv', **kwargs ):
-    """
-    Imports MPP data from an MPP measuremnt.
-
-    :param folder: Folder path containing data files.
-    :param file_pattern: File pattern of data files, in glob format. [Default: mpp.csv]
-    :param kwargs: Arguments passed to #import_mpp_tracking_datum.
-    :returns: DataFrame containg imported data.
-    """
-    return std.import_data(
-        import_mpp_tracking_datum_channel,
-        folder,
-        file_pattern = file_pattern,
-        **kwargs
-    )
-
-
-def import_mpp_data_channel( folder, channel_pattern = 'ch-<>' ):
-    """
-    Imports MPP data from multiple channels.
-
-    :param folder: Folder containing channels.
-    :param channel_pattern: Pattern for channel folders. [Default: 'ch-<>']
-    :returns: tuple of ( voc, jv, mpp ) Pandas DataFrames by cycle and channel.
-    """
-    # get scan folders
-    channels = os.listdir( folder )
-
-    # get data for each scan
-    vocs = []
-    jvs  = []
-    mpps = []
-
-    for c_dir in channels:
-        ch_path = os.path.join( folder, c_dir )
-
-        voc, jv, mpp = import_mpp_datum_channel( # import scan data
-            ch_path
-        )
-
-        vocs.append( voc )
-        jvs.append( jv )
-        mpps.append( mpp )
-
-    vocs = std.common_reindex( vocs )
-    jvs  = std.common_reindex( jvs )
-    mpps = std.common_reindex( mpps )
-
-    vocs = pd.concat( vocs, axis = 1 ).sort_index( axis = 1 )
-    jvs  = pd.concat( jvs,  axis = 1 ).sort_index( axis = 1 )
-    mpps = pd.concat( mpps, axis = 1 ).sort_index( axis = 1 )
-
-    return ( vocs, jvs, mpps )
-
-
-def import_mpp_cycle_data_channel( folder, channel_pattern = 'ch-<>', cycle_pattern = 'cycle-<>' ):
-    """
-    Imports MPP tracking data from an MPP with JV program from multiple channels, broken in to cycles.
-
-    :param folder: Folder path containing channels with cycles.
-    :param channel_pattern: Pattern for channel folders. [Default: 'ch-<>']
-    :param cycle_pattern: Pattern for cycle folders. [Default: 'cycle-<>']
-    :returns: tuple of ( voc, jv, mpp ) Pandas DataFrames by cycle and channel.
-    """
-    # get scan folders
-    channels = os.listdir( folder )
-
-    # get data for each scan
-    vocs = []
-    jvs  = []
-    mpps = []
-
-    for c_dir in channels:
-        ch_path = os.path.join( folder, c_dir )
-
-        voc, jv, mpp = import_mpp_cycle_datum_channel( # import scan data
-            ch_path,
-            channel_pattern = channel_pattern,
-            cycle_pattern = cycle_pattern
-        )
-
-        vocs.append( voc )
-        jvs.append( jv )
-        mpps.append( mpp )
-
-    vocs = std.common_reindex( vocs )
-    jvs  = std.common_reindex( jvs )
-    mpps = std.common_reindex( mpps )
-
-    vocs = pd.concat( vocs, axis = 1 ).sort_index( axis = 1 )
-    jvs  = pd.concat( jvs,  axis = 1 ).sort_index( axis = 1 )
-    mpps = pd.concat( mpps, axis = 1 ).sort_index( axis = 1 )
-
-    return ( vocs, jvs, mpps )
->>>>>>> 7a5b41d2
+
+# coding: utf-8
+
+# # Biologic Data Prep
+
+# ### Imports
+
+import os
+import logging
+
+import numpy as np
+import pandas as pd
+
+from .. import standard_functions as std
+from . import jv_data_prep as jvdp
+
+# ## Data Prep
+
+# ### Imports
+
+# convenience methods
+def channel_from_file_path( path, pattern = 'ch-<>' ):
+    """
+    Gets the channel from the file path.
+
+    :param path: File path.
+    :param pattern: RegEx pattern describing teh channel pattern.
+        Passed to standard_functions#metadata_from_file_name.
+        [Default: 'ch-<>']
+    """
+    ch = std.metadata_from_file_name(
+        pattern,
+        path,
+        is_numeric = True,
+        full_path = True
+    )
+
+    return int( ch )
+
+
+# convenience methods
+def cycle_from_file_path( path, pattern = 'cycle-<>' ):
+    """
+    Gets the cycle from the file path.
+
+    :param path: File path.
+    :param pattern: RegEx pattern describing teh channel pattern.
+        Passed to standard_functions#metadata_from_file_name.
+        [Default: 'cycle-<>']
+    """
+    cycle = std.metadata_from_file_name(
+        pattern,
+        path,
+        is_numeric = True,
+        full_path = True
+    )
+
+    return int( cycle )
+
+
+def get_channel_folders( folder, pattern = 'ch-*' ):
+    """
+    Returns a list of folders in the folder matching the pattern.
+
+    :param folder: Folder to search in.
+    :param pattern: glob pattern to filter for. [Default: 'ch-*']
+    """
+    return glob.glob( os.path.join( folder, pattern ) )
+
+
+def get_cycle_folders( folder, pattern = 'cycle-*' ):
+    """
+    Returns a list of folders in the folder matching the pattern.
+
+    :param folder: Folder to search in.
+    :param pattern: glob pattern to filter for. [Default: 'cycle-*']
+    """
+    return glob.glob( os.path.join( folder, pattern ) )
+
+
+def import_datum( file, parameters ):
+    """
+    Imports a file indexed with channels.
+
+    :param file: File path.
+    :param parameters: Dictionary of parameter names keyed by raw with desired values.
+    :returns: Pandas DataFrame.
+    """
+    df = pd.read_csv( file, header = [ 0, 1 ] )
+
+    df.columns = pd.MultiIndex.from_tuples(
+        [ ( int( ch ), parameters[ param.strip() ] ) for ch, param in df.columns.values ],
+        names = [ 'channel', 'metrics' ]
+    )
+
+    return df
+
+
+def import_voc_datum( file, reindex = True ):
+    """
+    Imports a Voc file with channel headers.
+
+    :param file: Path to file.
+    :param reindex: Reindex by time. [Default: True]
+    :returns: Pandas DataFrame.
+    """
+    parameters = {
+        'Time [s]': 'time',
+        'Voltage [V]': 'voltage'
+    }
+
+    df = import_datum( file, parameters )
+
+    if reindex:
+        data = []
+        for ch, datum in df.groupby( level = 'channel', axis = 1 ):
+            datum = datum.dropna( subset = [ ( ch, 'time' ) ] )
+            datum.set_index( ( ch, 'time' ), inplace = True )
+            datum.index = datum.index.rename( 'time' )
+
+            data.append( datum )
+
+        data = std.common_reindex( data, fillna = np.NaN )
+        df = pd.concat( data, axis = 1 )
+
+        df.columns = df.columns.droplevel( 'metrics' )
+
+    return df
+
+
+def import_jv_datum( file, skip_rows = 0, reindex = True, split_direction = True  ):
+    """
+    Imports a JV file with channel headers.
+
+    :param file: Path to file.
+    :param skip_rows: Skip rows. [Default: 0]
+    :param reindex: Reindex by voltage. [Default: True]
+    :param split_direction: Split scans by direction. [Default: True]
+    :returns: Pandas DataFrame.
+    """
+    parameters = {
+        'Voltage [V]': 'voltage',
+        'Current [A]': 'current',
+        'Power [W]':   'power'
+    }
+
+    df = import_datum( file, parameters )
+    df = df[ skip_rows: ]
+
+    if reindex:
+        data = []
+        for ch, datum in df.groupby( level = 'channel', axis = 1 ):
+            if split_direction:
+                datum = jvdp.split_jv_scan( datum )
+
+            data.append( datum )
+
+        data = std.common_reindex( data, fillna = np.NaN )
+        df = pd.concat( data, axis = 1 )
+
+    return df
+
+
+def import_mpp_tracking_datum( file, reindex = True, drop_cycle = True ):
+    """
+    Imports a MPP Tracking file with channel headers.
+
+    :param file: Path to file.
+    :param reindex: Reindex by time. [Default: True]
+    :param drop_cycle: Drop cycle columns. [Default: True]
+    :returns: Pandas DataFrame.
+    """
+    parameters = {
+        'Time [s]':    'time',
+        'Voltage [V]': 'voltage',
+        'Current [A]': 'current',
+        'Power [W]':   'power',
+        'Cycle':       'cycle'
+    }
+
+    df = import_datum( file, parameters )
+
+    if drop_cycle:
+        df = df.drop( 'cycle', axis = 1, level = 'metrics' )
+
+    if reindex:
+        data = []
+        for ch, datum in df.groupby( level = 'channel', axis = 1 ):
+            datum = datum.dropna( subset = [ ( ch, 'time' ) ] )
+            datum.set_index( ( ch, 'time' ), inplace = True )
+            datum.index = datum.index.rename( 'time' )
+            datum = datum.mean( level = 0 )  # take mean over duplicate index values
+
+            data.append( datum )
+
+        data = std.common_reindex( data, fillna = np.NaN )
+        df = pd.concat( data, axis = 1 )
+
+    return df
+
+
+def import_mpp_datum( folder, voc_kwargs = {}, jv_kwargs = {}, mpp_kwargs = {} ):
+    """
+    Import Voc, JV scan, and MPP tracking data.
+
+    :param folder: Path to folder containing files.
+    :param voc_kwargs: Dictionary of keyword arguments passed to import_voc_datum().
+        [Default: {}]
+    :param jv_kwargs: Dictionary of keyword arguments passed to import_jv_datum().
+        [Default: {}]
+    :param mpp_kwargs: Dictionary of keyword arguments passed to import_mpp_datum().
+        [Default: {}]
+    :returns: Tuple of ( voc, jv, mpp ) DataFrames.
+    """
+    voc = import_voc_datum( os.path.join( folder, 'voc.csv' ), **voc_kwargs )
+    jv  = import_jv_datum(  os.path.join( folder, 'jv.csv'  ), **jv_kwargs  )
+    mpp = import_mpp_tracking_datum( os.path.join( folder, 'mpp.csv' ), **mpp_kwargs )
+
+    return ( voc, jv, mpp )
+
+
+def import_mpp_cycle_datum( folder, voc_kwargs = {}, jv_kwargs = {}, mpp_kwargs = {} ):
+    """
+    Import MPP data for a single cycle.
+
+    :param folder: Path to folder containing cycle data.
+    :param voc_kwargs: Dictionary of keyword arguments passed to import_voc_datum().
+        [Default: {}]
+    :param jv_kwargs: Dictionary of keyword arguments passed to import_jv_datum().
+        [Default: {}]
+    :param mpp_kwargs: Dictionary of keyword arguments passed to import_mpp_datum().
+        [Default: {}]
+    :returns: Tuple of ( voc, jv, mpp ) DataFrames.
+    """
+    cycle = cycle_from_file_path( folder )
+    dfs = list(
+        import_mpp_datum( folder, voc_kwargs, jv_kwargs, mpp_kwargs )
+    )
+
+    for index, df in enumerate( dfs ):
+        df = std.insert_index_levels( # add cycle to index, below channel
+            df,
+            levels = [ cycle ],
+            names  = [ 'cycle' ],
+            key_level = 1
+        )
+
+        dfs[ index ] = df
+
+    return tuple( dfs )
+
+
+def import_mpp_cycle_data( folder, voc_kwargs = {}, jv_kwargs = {}, mpp_kwargs = {} ):
+    """
+    Import MPP data for multiple cycles.
+
+    :param folder: Path to folder containing cycle data.
+    :param voc_kwargs: Dictionary of keyword arguments passed to import_voc_datum().
+        [Default: {}]
+    :param jv_kwargs: Dictionary of keyword arguments passed to import_jv_datum().
+        [Default: {}]
+    :param mpp_kwargs: Dictionary of keyword arguments passed to import_mpp_datum().
+        [Default: {}]
+    :returns: Tuple of ( voc, jv, mpp ) DataFrames.
+    """
+    # get scan folders
+    cycles = os.listdir( folder )
+
+    # get data for each scan
+    vocs = []
+    jvs  = []
+    mpps = []
+
+    for cy_dir in cycles:
+        cy_path = os.path.join( folder, cy_dir )
+
+        voc, jv, mpp = import_mpp_cycle_datum(
+            cy_path, voc_kwargs, jv_kwargs, mpp_kwargs ) # import cycle data
+
+        vocs.append( voc )
+        jvs.append( jv )
+        mpps.append( mpp )
+
+    vocs = std.common_reindex( vocs )
+    jvs  = std.common_reindex( jvs )
+    mpps = std.common_reindex( mpps )
+
+    vocs = pd.concat( vocs, axis = 1 ).sort_index( axis = 1 )
+    jvs  = pd.concat( jvs,  axis = 1 ).sort_index( axis = 1 )
+    mpps = pd.concat( mpps, axis = 1 ).sort_index( axis = 1 )
+
+    return ( vocs, jvs, mpps )
+
+
+
+# ### Manipulation
+
+
+def align_cycles( df ):
+    """
+    Moves cycles from columns to index, adjusting times.
+
+    :param df: DataFrame with cycles.
+    :returns: DataFrame with time aligned in index by scan.
+    """
+    cycles = []
+    time = 0
+    for cycle, data in df.groupby( level = 'cycle', axis = 1 ):
+        data.index = data.index + time
+        time = data.index.max()
+
+        data = data.dropna()
+        data.columns = data.columns.droplevel( 'cycle' )
+        data = std.insert_index_levels( data, cycle, 'cycle', axis = 0 )
+
+        cycles.append( data )
+
+    cycles = pd.concat( cycles, axis = 0 ).sort_index( 0 )
+    return cycles
+
+
+def split_by_time( df, interval, inplace = False ):
+    """
+    Splits a DataFrame into cycles by time intervals.
+
+    :param df: DataFrame to split.
+    :param interval: Time interval to split.
+    :param inplace: Manipulate DataFrame in place or create a copy. [Default: False]
+    :returns: The DataFrame split into cycles by time interval.
+    """
+    pass
+
+
+# ## Old Import Methods
+
+
+def import_voc_datum_channel( file, channel_pattern = 'ch-<>', set_index = True, skiprows = 2 ):
+    """
+    Imports Voc datum from the given file.
+
+    :param file: File path.
+    :param channel_pattern: Add channel from file path as index level.
+        Uses value as pattern in standard_functions#metadata_from_file_name.
+        None if channel should be excluded.
+        [Default: 'ch-<>']
+    :param set_index: Sets the index to time. [Default: True]
+    :param skiprows: Number of initial data points to drop. [Default: 2]
+    :returns: Pandas DataFrame.
+    """
+    header = [ 'time', 'voltage' ]
+    df = pd.read_csv(
+        file,
+        names = header,
+        skiprows = ( 1 + skiprows ),
+        engine = 'python'
+    )
+
+    if set_index:
+        df.set_index( 'time', inplace = True )
+
+    df.columns.rename( 'metrics', inplace = True )
+
+    if channel_pattern is not None:
+        ch = channel_from_file_path( file, channel_pattern )
+        df = std.insert_index_levels( df, ch, 'channel' )
+
+    # remove duplicate axis
+    df = df.loc[ ~ df.index.duplicated() ]
+
+    return df
+
+
+def import_jv_datum_channel(
+    file,
+    channel_pattern = 'ch-<>',
+    by_scan = True,
+    skiprows = 2,
+    skiprows_tail = 0
+):
+    """
+    Imports JV datum from the given file.
+
+    :param file: File path.
+    :param channel_pattern: Add channel from file path as index level.
+        Uses value as pattern in standard_functions#metadata_from_file_name.
+        None if channel should be excluded.
+        [Default: 'ch-<>']
+    :param by_scan: Breaks data into forward and reverse scans, and sets the index to voltage.
+        [Default: True]
+    :param skiprows: Number of initial data points to drop. [Default: 2]
+    :param skiprows_tail: Number of end data points to drop. [Default: 0]
+    :returns: Pandas DataFrame.
+
+    :raises ValueError: If multiple sign changes in the scan are detected.
+    """
+    header = [ 'voltage', 'current', 'power' ]
+    df = pd.read_csv( file, names = header, skiprows = ( 1 + skiprows ) )
+
+    # drop tail points
+    if skiprows_tail:
+        df = df.iloc[ : -skiprows_tail ]
+
+    if by_scan:
+        df = jvdp.split_jv_scan( df )
+
+
+    if channel_pattern is not None:
+        ch = channel_from_file_path( file, channel_pattern )
+        df = std.insert_index_levels( df, ch, 'channel' )
+
+    return df
+
+
+def import_mpp_tracking_datum_channel(
+    file,
+    channel_pattern = 'ch-<>',
+    set_index = True,
+    drop_cycle = True,
+    skiprows = 2
+):
+    """
+    Imports MPP tracking datum from the given file.
+
+    :param file: File path.
+    :param channel_pattern: Add channel from file path as index level.
+        Uses value as pattern in standard_functions#metadata_from_file_name.
+        None if channel should be excluded.
+        [Default: 'ch-<>']
+    :param set_index: Sets the index to time. [Default: True]
+    :param drop_cycle: Removes cycle information from the data. [Default: True]
+    :param skiprows: Number of initial data points to drop. [Default: 2]
+    :returns: Pandas DataFrame.
+    """
+    header = [ 'time', 'voltage', 'current', 'power', 'cycle' ]
+    df = pd.read_csv( file, names = header, skiprows = ( skiprows + 1 ) )
+
+    if drop_cycle:
+        df.drop( 'cycle', axis = 1, inplace = True )
+
+    if set_index:
+        df.set_index( 'time', inplace = True )
+
+    df.columns.rename( 'metrics', inplace = True )
+
+    if channel_pattern is not None:
+        ch = channel_from_file_path( file, channel_pattern )
+        df = std.insert_index_levels( df, ch, 'channel' )
+
+    return df
+
+
+def import_mpp_datum_channel(
+    folder,
+    voc_kwargs = {},
+    jv_kwargs  = {},
+    mpp_kwargs = {}
+):
+    """
+    Imports Voc, JV, and MPP data.
+
+    :param folder: Folder path.
+    :param voc_kwargs: Dictionary of keyword arguments passed to #import_mpp_voc_data.
+    :param jv_kwargs:  Dictionary of keyword arguments passed to #import_mpp_jv_data.
+    :param mpp_kwargs: Dictionary of keyword arguments passed to #import_mpp_mpp_data.
+    :returns: Tuple of ( voc, jv, mpp ) Pandas DataFrames.
+    """
+
+    return (
+        import_mpp_voc_data_channel( folder, **voc_kwargs ),
+        import_mpp_jv_data_channel(  folder, **jv_kwargs  ),
+        import_mpp_tracking_data_channel( folder, **mpp_kwargs )
+    )
+
+
+def import_mpp_cycle_datum_channel( folder, cycle_pattern = 'cycle-<>', channel_pattern = 'ch-<>' ):
+    """
+    Imports MPP tracking data from an MPP with JV program, broken in to cycles.
+
+    :param folder: Folder path containing cycles.
+    :param cycle_pattern: Pattern for cycle folders. [Default: 'cycle-<>']
+    :param channel_pattern: Pattern for channel folders. [Default: 'ch-<>']
+    :returns: Tuple of ( voc, jv, mpp ) Pandas DataFrames by cycle.
+    """
+    # get scan folders
+    cycles = os.listdir( folder )
+
+    # get data for each scan
+    vocs = []
+    jvs  = []
+    mpps = []
+
+    for cycle in cycles:
+        cycle_path = os.path.join( folder, cycle )
+
+        dfs = ( voc, jv, mpp ) = import_mpp_datum_channel( cycle_path ) # import scan data
+
+        # add scan index
+        cycle_id = int( std.metadata_from_file_name(
+            cycle_pattern,
+            cycle_path,
+            full_path = True,
+            is_numeric = True
+        ) )
+
+        for df in dfs:
+            # channel already in headers
+            std.insert_index_levels( df, cycle_id, 'cycle', key_level = 1 )
+
+        vocs.append( voc )
+        jvs.append( jv )
+        mpps.append( mpp )
+
+    vocs = std.common_reindex( vocs )
+    jvs  = std.common_reindex( jvs )
+    mpps = std.common_reindex( mpps )
+
+    vocs = pd.concat( vocs, axis = 1 ).sort_index( axis = 1 )
+    jvs  = pd.concat( jvs,  axis = 1 ).sort_index( axis = 1 )
+    mpps = pd.concat( mpps, axis = 1 ).sort_index( axis = 1 )
+
+    return ( vocs, jvs, mpps )
+
+
+def import_jv_data( folder, file_pattern = 'ch*.csv', by_scan = True, **kwargs ):
+    """
+    Imports JV data.
+
+    :param folder: Folder path containing data files.
+    :param file_pattern: File pattern of data files, in glob format. [Default: ch*.csv]
+    :param by_scan: Breaks data into forward and reverse scans, and sets the index to voltage.
+        [Default: True]
+    :param kwargs: Arguments passed to standard_functions#import_data
+    :returns: DataFrame containg imported data.
+    """
+    jv = []
+    for file in std.get_files( folder, file_pattern ):
+        try:
+            df = import_jv_datum_channel(
+                file,
+                channel_pattern = 'ch-<>',
+                by_scan = by_scan
+            )
+
+        except ValueError as err:
+            logging.warning( '{}: {}'.format( file, err ) )
+            continue
+
+        jv.append( df )
+
+    jv = pd.concat( jv, axis = 1 )
+    return jv
+
+
+def import_mpp_voc_data_channel( folder, file_pattern = 'voc.csv', **kwargs ):
+    """
+    Imports Voc data from an MPP measuremnt.
+
+    :param folder: Folder path containing data files.
+    :param file_pattern: File pattern of data files, in glob format. [Default: voc.csv]
+    :param kwargs: Arguments passed to #import_mpp_voc_datum.
+    :returns: DataFrame containg imported data.
+    """
+    return std.import_data( import_voc_datum_channel, folder, file_pattern = file_pattern, **kwargs )
+
+
+def import_mpp_jv_data_channel( folder, file_pattern = 'jv.csv', **kwargs ):
+    """
+    Imports JV data from an MPP measuremnt.
+
+    :param folder: Folder path containing data files.
+    :param file_pattern: File pattern of data files, in glob format. [Default: jv.csv]
+    :param kwargs: Arguments passed to #import_mpp_jv_datum.
+    :returns: DataFrame containg imported data.
+    """
+    return std.import_data( import_jv_datum_channel, folder, file_pattern = file_pattern, **kwargs )
+
+
+def import_mpp_tracking_data_channel( folder, file_pattern = 'mpp.csv', **kwargs ):
+    """
+    Imports MPP data from an MPP measuremnt.
+
+    :param folder: Folder path containing data files.
+    :param file_pattern: File pattern of data files, in glob format. [Default: mpp.csv]
+    :param kwargs: Arguments passed to #import_mpp_tracking_datum.
+    :returns: DataFrame containg imported data.
+    """
+    return std.import_data(
+        import_mpp_tracking_datum_channel,
+        folder,
+        file_pattern = file_pattern,
+        **kwargs
+    )
+
+
+def import_mpp_data_channel( folder, channel_pattern = 'ch-<>' ):
+    """
+    Imports MPP data from multiple channels.
+
+    :param folder: Folder containing channels.
+    :param channel_pattern: Pattern for channel folders. [Default: 'ch-<>']
+    :returns: tuple of ( voc, jv, mpp ) Pandas DataFrames by cycle and channel.
+    """
+    # get scan folders
+    channels = os.listdir( folder )
+
+    # get data for each scan
+    vocs = []
+    jvs  = []
+    mpps = []
+
+    for c_dir in channels:
+        ch_path = os.path.join( folder, c_dir )
+
+        voc, jv, mpp = import_mpp_datum_channel( # import scan data
+            ch_path
+        )
+
+        vocs.append( voc )
+        jvs.append( jv )
+        mpps.append( mpp )
+
+    vocs = std.common_reindex( vocs )
+    jvs  = std.common_reindex( jvs )
+    mpps = std.common_reindex( mpps )
+
+    vocs = pd.concat( vocs, axis = 1 ).sort_index( axis = 1 )
+    jvs  = pd.concat( jvs,  axis = 1 ).sort_index( axis = 1 )
+    mpps = pd.concat( mpps, axis = 1 ).sort_index( axis = 1 )
+
+    return ( vocs, jvs, mpps )
+
+
+def import_mpp_cycle_data_channel( folder, channel_pattern = 'ch-<>', cycle_pattern = 'cycle-<>' ):
+    """
+    Imports MPP tracking data from an MPP with JV program from multiple channels, broken in to cycles.
+
+    :param folder: Folder path containing channels with cycles.
+    :param channel_pattern: Pattern for channel folders. [Default: 'ch-<>']
+    :param cycle_pattern: Pattern for cycle folders. [Default: 'cycle-<>']
+    :returns: tuple of ( voc, jv, mpp ) Pandas DataFrames by cycle and channel.
+    """
+    # get scan folders
+    channels = os.listdir( folder )
+
+    # get data for each scan
+    vocs = []
+    jvs  = []
+    mpps = []
+
+    for c_dir in channels:
+        ch_path = os.path.join( folder, c_dir )
+
+        voc, jv, mpp = import_mpp_cycle_datum_channel( # import scan data
+            ch_path,
+            channel_pattern = channel_pattern,
+            cycle_pattern = cycle_pattern
+        )
+
+        vocs.append( voc )
+        jvs.append( jv )
+        mpps.append( mpp )
+
+    vocs = std.common_reindex( vocs )
+    jvs  = std.common_reindex( jvs )
+    mpps = std.common_reindex( mpps )
+
+    vocs = pd.concat( vocs, axis = 1 ).sort_index( axis = 1 )
+    jvs  = pd.concat( jvs,  axis = 1 ).sort_index( axis = 1 )
+    mpps = pd.concat( mpps, axis = 1 ).sort_index( axis = 1 )
+
+    return ( vocs, jvs, mpps )