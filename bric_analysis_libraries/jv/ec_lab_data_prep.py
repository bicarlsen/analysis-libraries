<<<<<<< HEAD

# coding: utf-8

# EC Lab Data Prep

import re
import math
import logging
from collections import OrderedDict

import numpy as np
import pandas as pd

from .. import standard_functions as std


# Helper functions

def get_channel_from_file_name( file, prefix = 'C' ):
    """
    :param prefix: The prefix of the channel. [Default: 'C']
    """
    channel_search = '{}<>'.format( prefix )
    return std.metadata_from_file_name(
        channel_search,
        file,
        is_numeric = True,
        delimeter = '',
        abs_path = True
    )


def get_holder_from_file_name( file ):
    holder_search = 'holder\-<>'
    return std.metadata_from_file_name(
        holder_search,
        file,
        is_numeric = True,
        delimeter = '',
        abs_path = True
    )


def get_program_from_file_name( file ):
    program_search = '<>'
    return std.metadata_from_file_name(
        program_search,
        file,
        is_numeric = True,
        delimeter = '_'
    )


def metadata_from_file_name( file, metadata, channel_prefix = 'C' ):
    """
   Returns a dictionary of metadata values

    :param metadata: A list of keywords of metadata to use for indexing.
        Values: [ 'holder', 'channel', 'program' ]
        Default: [ 'holder', 'channel', 'program' ]
    :param channel_prefix: The prefix for matching channel metadata. [Defualt: 'C']
    :return: A dictionary of metadata values
    """
    # create multiindex from metadata
    header_vals  = {}

    if 'channel' in metadata:
        header_vals[ 'channel' ] = int( get_channel_from_file_name( file, prefix = channel_prefix ) )

    if 'holder' in metadata:
        header_vals[ 'holder' ] = int( get_holder_from_file_name( file ) )

    if 'program' in metadata:
        header_vals[ 'program' ] = int( get_program_from_file_name( file ) )

    return header_vals


def create_column_index( df, metadata, file, channel_prefix = 'C' ):
    """
    Creates a MultiIndex containing metadata values for a single data file.

    :param df: The DataFrame that will use the MultiIndex.
    :param metadata: A list of metadata keyword to use, or name-pattern dictionary pairs.
    :param file: The file name containing the data.
    :param channel_prefix: The prefix for matching channel metadata. [Defualt: 'C']
    :returns: A MultiIndex representing the file metadata.
    """
    metrics = df.columns.values

    header_names = metadata.copy()
    header_names.append( 'metrics' )
    header_vals = metadata_from_file_name( file, metadata )

    header = [ [ header_vals[ val ] ] for val in metadata ]
    header.append( metrics )
    header = pd.MultiIndex.from_product( header, names = header_names )

    return header



def import_jv_datum(
    file,
    precision = 1e-4,
    reindex = True,
    invert_current = True,
    ret_bins = False,
    metadata = [ 'holder', 'channel' ]
):
    """
    Imports JV data from a .use file.
    Due to the large file size and small voltage step
        resoluion data can be grouped and averaged over.

    :param file: The file name holding the data.
    :param precision: The resolution of data bins.
        If two voltage measurements agree up to this
        precision they will be binned together.
        None to keep all measurements.
        [Default: 1e-4]
    :param reindex: Use votlage as index. [Default: True]
    :param invert_current: Flips the sign of current readings. [Default: True]
    :param ret_bins: Return the voltage bins. [Default: False]
    :param metadata: A list of keywords of metadata to use for indexing.
        Values: [ 'holder', 'channel', 'program' ]
        Default: [ 'holder', 'channel' ]
    :returns: A Pandas DataFrame representing the data.
    :returns: Votage bins, if ret_bins is True
    """
    # find header lines
    header_pattern = 'number of E\(V\), I\(A\) couples: (\d+)'
    header_lines = 0
    with open( file ) as f:
        for num, line in enumerate( f ):
            match = re.match( header_pattern, line )
            if match is not None:
                # found header line
                header_lines = num + 1
                break

    # read data
    df = pd.read_csv( file, names = [ 'voltage', 'current' ], skiprows = header_lines )

    if invert_current:
        df.current *= -1

    # average data
    if precision is not None:
        v_min = df.voltage.min()
        v_max = df.voltage.max()
        bins = math.ceil( (v_max - v_min )/ precision )
        bins = np.linspace( v_min, v_max, bins  )

        cuts = pd.cut( df.voltage, bins, include_lowest = True )
        df = df.groupby( cuts, as_index = False ).mean()
        df = df.dropna( how = 'all' ) # remove empty bins

        # remove insignificant figures
        insig = resolution/ 10
        df.index = pd.IntervalIndex( df.index ).mid
        df.index = pd.Index(
            df.index.to_series().apply( lambda x: np.round( x, int( -np.log10( insig ) ) ) ),
            name = 'time'
        )

    else:
        bins = None

    # reindex
    if reindex:
        df = df.set_index( 'voltage' )

    # metadata
    if metadata is not None:
        if type( metadata ) is list:
            cci = create_column_index # needed for encapsulation
            header = cci( df, metadata, file, channel_prefix = channel_prefix )

        else:
            header = std.get_metadata_values( file, metadata, channel_prefix = channel_prefix )
            header = pd.MultiIndex( header )

        df.columns = header

    if ret_bins:
        return ( df, bins )

    else:
        return df


def import_datum(
    file,
    use_cols = [ 'time', 'voltage' ],
    reindex = None,
    metadata = [ 'holder', 'channel' ],
    channel_prefix = 'C'
):
    """
    Imports measurement data from a .mpt file.
    Due to the large file size and small voltage step
        resoluion data can be grouped and averaged over.

    :param file: The file name holding the data.
    :param use_cols: The name of the columns to include in the dataset.
        Values are: [ 'mode', 'ox/red', 'error', 'control changes', 'Ns changes',
        'counter inc', 'time', 'control',  'voltage', 'current',  'dq', 'dQ',
        '(Q-Qo)', 'Q charge/discharge/', 'half cycle', 'energy charge',
        'energy discharge', 'capacitance charge', 'capacitance discharge',
        'Q discharge', 'Q charge', 'capacity', 'efficiency', 'cycle number',
        'P/W' ]
    :param reindex: The column name to use as an index. Values are the
        same as in use_cols, and must be included in use_cols.
        [Default: None]
    :param metadata: A list of keywords of metadata to use for indexing.
        Values: [ 'holder', 'channel', 'program' ]
        Default: [ 'holder', 'channel' ]
    :param channel_prefix: Prefix indicating the channel in the filename. [Default: 'C']
    :returns: A Pandas DataFrame representing the data.
    :raises RuntimeError: If an invalid column is included in use_cols.
    :raises RunTimeError: If reindex column is not included in use_cols.
    """
    encoding = 'unicode_escape'

    # find header lines
    header_pattern = 'Nb header lines : (\d+)'
    header_lines = None
    with open( file, encoding = encoding ) as f:
        try:
            for line in f:
                match = re.match( header_pattern, line )
                if match is not None:
                    # found header line
                    header_lines = int( match.group( 1 ) )
                    break

        except Exception:
            print( 'Error in {}'.format( file ) )
            raise

    # read data
    columns = OrderedDict( {
        'mode':                     'mode',
        'ox/red':                   'ox/red',
        'error':                    'error',
        'control changes':          'control changes',
        'Ns changes':               'Ns changes',
        'counter inc.':             'counter inc',
        'time/s':                   'time',
        'control/mA':               'control',
        'control/V':                'control',
        'Ewe/V':                    'voltage',
        '<Ewe>/V':                  'voltage',
        'I/mA':                     'current',
        '<I>/mA':                   'current',
        'dq/mA.h':                  'dq',
        'dQ/mA.h':                  'dQ',
        '(Q-Qo)/mA.h':              '(Q-Qo)',
        '(Q-Qo)/C':                 '(Q-Qo)',
        'Q charge/discharge/mA.h':  'Q charge/discharge/',
        'half cycle':               'half cycle',
        'Energy charge/W.h':        'energy charge',
        'Energy discharge/W.h':     'energy discharge',
        'Capacitance charge/µF':    'capacitance charge',
        'Capacitance discharge/µF': 'capacitance discharge',
        'Q discharge/mA.h':         'Q discharge',
        'Q charge/mA.h':            'Q charge',
        'Capacity/mA.h':            'capacity',
        'Efficiency/%':             'efficiency',
        'cycle number':             'cycle number',
        'P/W':                      'P/W'
    } )


    # check all use_cols are valid
    for col in use_cols:
        if not col in columns.values():
            raise RuntimeError( 'Invalid column {}.'.format( col ) )

    # get headers in file
    with open( file, encoding = encoding ) as f:
        lines = f.readlines()
        headers = lines[ header_lines - 1 ].strip().split( '\t' )

    names = [ columns[ header ] for header in headers ]
    df = pd.read_csv(
        file,
        sep = '\t',
        names = names,
        skiprows = header_lines,
        usecols = use_cols
    )

    if reindex is not None:
        if reindex in use_cols:
            df = df.set_index( reindex )

        else:
            # reindex column not included in data
            raise RuntimeError( 'Invalid index value {}, must be included in columns.'.format( reindex ) )

    # metadata
    if metadata is not None:
        if type( metadata ) is list:
            cci = create_column_index # needed for encapsulation
            header = cci( df, metadata, file, channel_prefix = channel_prefix )

        else:
            header = std.get_metadata_values( file, metadata, channel_prefix = channel_prefix )
            header = pd.MultiIndex( header )

        df.columns = header

    return df



def import_jv_data(
    folder_path,
    file_pattern = '*.use',
    interpolate = 'linear',
    fillna = np.nan,
    reindex = 'voltage',
    **kwargs
):
    """
    Imports JV data from EC Lab .use output files.

    :param folder_path: The file path containing the data files.
    :param file_pattern: A glob pattern to filter the imported files [Default: '*.use']
    :param interpolate: How to interpolate data for a common index [Default: linear]
        Use None to prevent reindexing
    :param fillna: Value to fill NaN values with [Default: np.nan]
    :param kwargs: Additional parameters to pass to import_datum.
    :returns: A Pandas DataFrame with MultiIndexed columns
    :raises RuntimeError: if no files are found
    """
    df = std.import_data(
        import_jv_datum,
        folder_path,
        file_pattern = file_pattern,
        interpolate = interpolate,
        fillna = fillna,
        reindex = reindex,
        **kwargs
    )

    return df.sort_index( axis = 1 )


def import_data(
    folder_path,
    file_pattern = '*.mpt',
    interpolate = 'linear',
    fillna = np.nan,
    programs = False,
    resolution = None,
    **kwargs
):
    """
    Imports measurement data from EC Lab .mpt output files.

    :param folder_path: The file path containing the data files.
    :param file_pattern: A glob pattern to filter the imported files [Default: '*.use']
    :param interpolate: How to interpolate data for a common index [Default: linear]
        Use None to prevent reindexing
    :param fillna: Value to fill NaN values with [Default: np.nan]
    :param programs: Concatenates programs. [Default: False]
    :param resolution: The time resolution to use, in same units as measured time (usually seconds).
        If None, does not change time step. [Default: None]
    :param kwargs: Additional parameters to pass to import_datum.
    :returns: A Pandas DataFrame with MultiIndexed columns
    :raises RuntimeError: if no files are found
    """
    if programs:
        if 'metadata' in kwargs:
            if 'program' not in kwargs[ 'metadata' ]:
                kwargs[ 'metadata' ].append( 'program' )

        else:
            kwargs[ 'metadata' ] = [ 'program' ]

    df = std.import_data(
        import_datum,
        folder_path,
        file_pattern = file_pattern,
        interpolate = None,
        fillna = fillna,
        **kwargs
    )

    # merge programs
    if programs:
        tdf = []

        # group data by levels above program
        program_level = df.columns.names.index( 'program' )
        group_levels = list( range( program_level ) )
        program_groups = (
            df.groupby( level = group_levels, axis = 1 )
            if len( group_levels ) > 0
            else [ ( '', df ) ]
        )

        for name, data in program_groups:
            # for each group of programs concatenate them along the 0 axis
            pdf = []
            time_header = ( *name, 'time' ) if ( type( name ) is tuple ) else 'time'

            for pname, pdata in data.groupby( level = 'program', axis = 1 ):
                pdata.columns = pdata.columns.droplevel( 'program' )
                pdata = pdata.dropna()
                pdata.set_index( time_header, inplace = True )
                pdata.index = pdata.index.rename( 'time' )
                pdf.append( pdata )

            pdf = pd.concat( pdf )
            tdf.append( pdf )

        df = pd.concat( tdf, axis = 1 ).interpolate( interpolate ).sort_index( axis = 1 )

        # average data
        if resolution is not None:
            t_min = df.index.min()
            t_max = df.index.max()
            bins = math.ceil( (t_max - t_min )/ resolution )
            bins = np.linspace( t_min, t_max, bins  )

            times = df.index.to_series()
            cuts = pd.cut( times, bins, include_lowest = True )
            df = df.groupby( cuts, as_index = True ).mean()
            df = df.dropna( how = 'all' ) # remove empty bins

            # remove insignificant figures
            insig = resolution/ 10
            df.index = pd.IntervalIndex( df.index ).mid
            df.index = pd.Index(
                df.index.to_series().apply( lambda x: np.round( x, int( -np.log10( insig ) ) ) ),
                name = 'time'
            )

    return df



def density_bifurcate( df, threshold = 1e-2, divs = 10 ):
    """
    Takes all data above the first thresholded values.

    :param df: The DataFrame to calculate a threshold value for.
    :param threshold: Threshold value relative to most populated state. [Default: 0.01]
    :param divs: Number of divisions in the histogram. [Default: 10]
    """
    ( counts, edges ) = np.histogram( df, divs )
    counts = counts/ counts.max()
    centers = np.mean( [ edges[ 1: ], edges[ :-1 ] ], axis = 0 )

    # mask values below, find indices below first values above threshold
    below = np.where( counts < threshold )[ 0 ]

    if ( divs - 1 ) in below:
        # remove indices at end
        index = 0
        cont = True
        prev = divs
        while cont:
            index -= 1
            cont = ( below[ index ] == prev - 1 ) # continuous

        below = below[ :index ]

    # no data exceeding threshold
    if len( below ) == 0:
        logging.warning( 'No data exceeding threshold.' )
        return None

    return centers[ below[ -1 ] ]


def threshold( df, threshold = density_bifurcate ):
    """
    Thresholds a data set, keeping values above the threshold.

    :param df: The DataFrame to threshold.
    :param threshold: A function to calculate the threshold values. [Default: density_bifurcate]
    :returns: A new DataFrame with all values below threshold removed.
    """
    # iterate over levels except metrics
    groups = data.columns.names
    groups = groups[ :-1 ] if ( 'metrics' in groups ) else groups

    td = []
    for name, data in df.groupby( level = groups, axis = 1 ):
        data = data.copy()
        voltage = data.xs( 'voltage', axis = 1, level = 'metrics', drop_level = False )

        threshold = threshold( voltage.dropna().values, 1e-3 )
        td_th[ name ] = threshold
        voltage = voltage.where( voltage > threshold )
        data.loc[ :, ( *name, 'voltage' ) ] = voltage.values.reshape( voltage.shape[ 0 ] )
        td.append( data )

    td = pd.concat( td, axis = 1 )
    return td



def split_cycle_data( df, split_time = 10, interpolate = 'linear' ):
    """
    Split data into cycles if a time break of longer than split_time occurs
    """
    names = ( df.columns.names
             if type( df ) is pd.DataFrame
             else [] )

    df = df.dropna()

    # remove extra levels
    if type( df.columns ) is pd.MultiIndex:
        levels = len( df.columns.levels )
        if levels > 1:
            df.columns = df.columns.droplevel( list( range( levels - 1 ) ) )

    breaks = np.where( np.diff( df.index.values ) > split_time )[ 0 ] # non continuous index values, before break

    cycles = []
    prev = 0
    for i in range( len( breaks ) ):
        ib = breaks[ i ] + 1;
        cycle = df.iloc[ prev:ib ].reset_index()
        min_time = cycle.iloc[ 0 ].time
        cycle = cycle.assign( rel_time = lambda x: x.time - min_time )

        cycle.columns = pd.MultiIndex.from_product(
            [ [ channel ], [ i ], [ 'time', 'voltage', 'rel_time' ] ],
            names = names
        )

        cycle.index = pd.Float64Index( cycle.index )
        cycles.append( cycle )
        prev = ib

    return pd.concat( cycles, axis = 1 )



def split_cycles( df, split_time = 10, level = 'channel' ):
    """
    Splits data by cycle.
    """
    groups = ( df.groupby( level = level, axis = 1 )
        if ( type( df.columns ) is pd.MultiIndex )
        else df.items() )

    split = []
    for name, data in groups:
        sdf = split_cycle_data( data )
        split.append( sdf )

    return pd.concat( split, axis = 1 ).sort_index( axis = 1 )



def gradient_threshold( data, div = 'slope', threshold = -1, calc = 'error' ):
    """
    Thresholds data based on the local curvature.

    :param data:
    :param div: The type of derivative to examine. Use 'slope' or 'curvature'. [Default: slope]
    :param threshold: [Default: -1]
    :param calc: The type of threshold to use.
        Use 'absolute' or 'error'. [Default: error]
    :returns: Thresholded data
    """
    diffs = data.diff()
    metric_level = data.columns.names.index( 'metrics' )
    for i in range( metric_level ):
        diffs.columns = diffs.columns.droplevel( 0 )

    grads = diffs.voltage/ diffs.rel_time

    if div == 'curvature':
        diffs = diffs.diff()
        grads = diffs.voltage/ diffs.rel_time

    if calc == 'error':
        # compute error threshold
        threshold = threshold* grads.rolling( window = 5 ).mean().abs()
        grads = grads.abs()

        data = data.where( grads < threshold )

    else:
        # absolute threshold
        if threshold > 0:
            data = data.where( grads < threshold )

        if threshold < 0:
            data = data.where( grads > threshold )

    data = data.dropna()
    data = data.reset_index( drop = True )
    return data


def clean_gradients( df, threshold = 1 ):
    clean = []
    group_levels = list( range( df.columns.names.index( 'metrics' ) ) )
    for name, data in df.groupby( level = group_levels, axis = 1 ):
        cd = gradient_threshold( data, threshold = threshold, calc = 'error' ).dropna()
        if cd.shape[ 0 ] > 0:
            # only append columns with valid voltage data
            clean.append( cd )

    return pd.concat( clean, axis = 1 )


# # Work


# data_path = 'data/temp/holder-01/ch1/'
# jv_path = 'data/holder-01/ch1/1-1-1-3temp-dep_06_CV_C16.use'
# df = import_data( data_path, programs = True )
# jv_df = import_jv_datum( jv_path, precision = 1e-4 )
=======

# coding: utf-8

# EC Lab Data Prep

import re
import math
import logging
from collections import OrderedDict

import numpy as np
import pandas as pd

from .. import standard_functions as std


# Helper functions

def get_channel_from_file_name( file, prefix = 'C' ):
    """
    :param prefix: The prefix of the channel. [Default: 'C']
    """
    channel_search = '{}<>'.format( prefix )
    return std.metadata_from_file_name(
        channel_search,
        file,
        is_numeric = True,
        delimeter = '',
        abs_path = True
    )


def get_holder_from_file_name( file ):
    holder_search = 'holder\-<>'
    return std.metadata_from_file_name(
        holder_search,
        file,
        is_numeric = True,
        delimeter = '',
        abs_path = True
    )


def get_program_from_file_name( file ):
    program_search = '<>'
    return std.metadata_from_file_name(
        program_search,
        file,
        is_numeric = True,
        delimeter = '_'
    )


def metadata_from_file_name( file, metadata, channel_prefix = 'C' ):
    """
   Returns a dictionary of metadata values

    :param metadata: A list of keywords of metadata to use for indexing.
        Values: [ 'holder', 'channel', 'program' ]
        Default: [ 'holder', 'channel', 'program' ]
    :param channel_prefix: The prefix for matching channel metadata. [Defualt: 'C']
    :return: A dictionary of metadata values
    """
    # create multiindex from metadata
    header_vals  = {}

    if 'channel' in metadata:
        header_vals[ 'channel' ] = int( get_channel_from_file_name( file, prefix = channel_prefix ) )

    if 'holder' in metadata:
        header_vals[ 'holder' ] = int( get_holder_from_file_name( file ) )

    if 'program' in metadata:
        header_vals[ 'program' ] = int( get_program_from_file_name( file ) )

    return header_vals


def create_column_index( df, metadata, file, channel_prefix = 'C' ):
    """
    Creates a MultiIndex containing metadata values for a single data file.

    :param df: The DataFrame that will use the MultiIndex.
    :param metadata: A list of metadata keyword to use, or name-pattern dictionary pairs.
    :param file: The file name containing the data.
    :param channel_prefix: The prefix for matching channel metadata. [Defualt: 'C']
    :returns: A MultiIndex representing the file metadata.
    """
    metrics = df.columns.values

    header_names = metadata.copy()
    header_names.append( 'metrics' )
    header_vals = metadata_from_file_name( file, metadata )

    header = [ [ header_vals[ val ] ] for val in metadata ]
    header.append( metrics )
    header = pd.MultiIndex.from_product( header, names = header_names )

    return header



def import_jv_datum(
    file,
    precision = 1e-4,
    reindex = True,
    invert_current = True,
    ret_bins = False,
    metadata = [ 'holder', 'channel' ]
):
    """
    Imports JV data from a .use file.
    Due to the large file size and small voltage step
        resoluion data can be grouped and averaged over.

    :param file: The file name holding the data.
    :param precision: The resolution of data bins.
        If two voltage measurements agree up to this
        precision they will be binned together.
        None to keep all measurements.
        [Default: 1e-4]
    :param reindex: Use votlage as index. [Default: True]
    :param invert_current: Flips the sign of current readings. [Default: True]
    :param ret_bins: Return the voltage bins. [Default: False]
    :param metadata: A list of keywords of metadata to use for indexing.
        Values: [ 'holder', 'channel', 'program' ]
        Default: [ 'holder', 'channel' ]
    :returns: A Pandas DataFrame representing the data.
    :returns: Votage bins, if ret_bins is True
    """
    # find header lines
    header_pattern = 'number of E\(V\), I\(A\) couples: (\d+)'
    header_lines = 0
    with open( file ) as f:
        for num, line in enumerate( f ):
            match = re.match( header_pattern, line )
            if match is not None:
                # found header line
                header_lines = num + 1
                break

    # read data
    df = pd.read_csv( file, names = [ 'voltage', 'current' ], skiprows = header_lines )

    if invert_current:
        df.current *= -1

    # average data
    if precision is not None:
        v_min = df.voltage.min()
        v_max = df.voltage.max()
        bins = math.ceil( (v_max - v_min )/ precision )
        bins = np.linspace( v_min, v_max, bins  )

        cuts = pd.cut( df.voltage, bins, include_lowest = True )
        df = df.groupby( cuts, as_index = False ).mean()
        df = df.dropna( how = 'all' ) # remove empty bins

        # remove insignificant figures
        insig = resolution/ 10
        df.index = pd.IntervalIndex( df.index ).mid
        df.index = pd.Index(
            df.index.to_series().apply( lambda x: np.round( x, int( -np.log10( insig ) ) ) ),
            name = 'time'
        )

    else:
        bins = None

    # reindex
    if reindex:
        df = df.set_index( 'voltage' )

    # metadata
    if metadata is not None:
        if type( metadata ) is list:
            cci = create_column_index # needed for encapsulation
            header = cci( df, metadata, file, channel_prefix = channel_prefix )

        else:
            header = std.get_metadata_values( file, metadata, channel_prefix = channel_prefix )
            header = pd.MultiIndex( header )

        df.columns = header

    if ret_bins:
        return ( df, bins )

    else:
        return df


def import_datum(
    file,
    use_cols = [ 'time', 'voltage' ],
    reindex = None,
    metadata = [ 'holder', 'channel' ],
    channel_prefix = 'C'
):
    """
    Imports measurement data from a .mpt file.
    Due to the large file size and small voltage step
        resoluion data can be grouped and averaged over.

    :param file: The file name holding the data.
    :param use_cols: The name of the columns to include in the dataset.
        Values are: [ 'mode', 'ox/red', 'error', 'control changes', 'Ns changes',
        'counter inc', 'time', 'control',  'voltage', 'current',  'dq', 'dQ',
        '(Q-Qo)', 'Q charge/discharge/', 'half cycle', 'energy charge',
        'energy discharge', 'capacitance charge', 'capacitance discharge',
        'Q discharge', 'Q charge', 'capacity', 'efficiency', 'cycle number',
        'P/W' ]
    :param reindex: The column name to use as an index. Values are the
        same as in use_cols, and must be included in use_cols.
        [Default: None]
    :param metadata: A list of keywords of metadata to use for indexing.
        Values: [ 'holder', 'channel', 'program' ]
        Default: [ 'holder', 'channel' ]
    :param channel_prefix: Prefix indicating the channel in the filename. [Default: 'C']
    :returns: A Pandas DataFrame representing the data.
    :raises RuntimeError: If an invalid column is included in use_cols.
    :raises RunTimeError: If reindex column is not included in use_cols.
    """
    encoding = 'unicode_escape'

    # find header lines
    header_pattern = 'Nb header lines : (\d+)'
    header_lines = None
    with open( file, encoding = encoding ) as f:
        try:
            for line in f:
                match = re.match( header_pattern, line )
                if match is not None:
                    # found header line
                    header_lines = int( match.group( 1 ) )
                    break

        except Exception:
            print( 'Error in {}'.format( file ) )
            raise

    # read data
    columns = OrderedDict( {
        'mode':                     'mode',
        'ox/red':                   'ox/red',
        'error':                    'error',
        'control changes':          'control changes',
        'Ns changes':               'Ns changes',
        'counter inc.':             'counter inc',
        'time/s':                   'time',
        'control/mA':               'control',
        'control/V':                'control',
        'Ewe/V':                    'voltage',
        '<Ewe>/V':                  'voltage',
        'I/mA':                     'current',
        '<I>/mA':                   'current',
        'dq/mA.h':                  'dq',
        'dQ/mA.h':                  'dQ',
        '(Q-Qo)/mA.h':              '(Q-Qo)',
        '(Q-Qo)/C':                 '(Q-Qo)',
        'Q charge/discharge/mA.h':  'Q charge/discharge/',
        'half cycle':               'half cycle',
        'Energy charge/W.h':        'energy charge',
        'Energy discharge/W.h':     'energy discharge',
        'Capacitance charge/µF':    'capacitance charge',
        'Capacitance discharge/µF': 'capacitance discharge',
        'Q discharge/mA.h':         'Q discharge',
        'Q charge/mA.h':            'Q charge',
        'Capacity/mA.h':            'capacity',
        'Efficiency/%':             'efficiency',
        'cycle number':             'cycle number',
        'P/W':                      'P/W'
    } )


    # check all use_cols are valid
    for col in use_cols:
        if not col in columns.values():
            raise RuntimeError( 'Invalid column {}.'.format( col ) )

    # get headers in file
    with open( file, encoding = encoding ) as f:
        lines = f.readlines()
        headers = lines[ header_lines - 1 ].strip().split( '\t' )

    names = [ columns[ header ] for header in headers ]
    df = pd.read_csv(
        file,
        sep = '\t',
        names = names,
        skiprows = header_lines,
        usecols = use_cols
    )

    if reindex is not None:
        if reindex in use_cols:
            df = df.set_index( reindex )

        else:
            # reindex column not included in data
            raise RuntimeError( 'Invalid index value {}, must be included in columns.'.format( reindex ) )

    # metadata
    if metadata is not None:
        if type( metadata ) is list:
            cci = create_column_index # needed for encapsulation
            header = cci( df, metadata, file, channel_prefix = channel_prefix )

        else:
            header = std.get_metadata_values( file, metadata, channel_prefix = channel_prefix )
            header = pd.MultiIndex( header )

        df.columns = header

    return df



def import_jv_data(
    folder_path,
    file_pattern = '*.use',
    interpolate = 'linear',
    fillna = np.nan,
    reindex = 'voltage',
    **kwargs
):
    """
    Imports JV data from EC Lab .use output files.

    :param folder_path: The file path containing the data files.
    :param file_pattern: A glob pattern to filter the imported files [Default: '*.use']
    :param interpolate: How to interpolate data for a common index [Default: linear]
        Use None to prevent reindexing
    :param fillna: Value to fill NaN values with [Default: np.nan]
    :param kwargs: Additional parameters to pass to import_datum.
    :returns: A Pandas DataFrame with MultiIndexed columns
    :raises RuntimeError: if no files are found
    """
    df = std.import_data(
        import_jv_datum,
        folder_path,
        file_pattern = file_pattern,
        interpolate = interpolate,
        fillna = fillna,
        reindex = reindex,
        **kwargs
    )

    return df.sort_index( axis = 1 )


def import_data(
    folder_path,
    file_pattern = '*.mpt',
    interpolate = 'linear',
    fillna = np.nan,
    programs = False,
    resolution = None,
    **kwargs
):
    """
    Imports measurement data from EC Lab .mpt output files.

    :param folder_path: The file path containing the data files.
    :param file_pattern: A glob pattern to filter the imported files [Default: '*.use']
    :param interpolate: How to interpolate data for a common index [Default: linear]
        Use None to prevent reindexing
    :param fillna: Value to fill NaN values with [Default: np.nan]
    :param programs: Concatenates programs. [Default: False]
    :param resolution: The time resolution to use, in same units as measured time (usually seconds).
        If None, does not change time step. [Default: None]
    :param kwargs: Additional parameters to pass to import_datum.
    :returns: A Pandas DataFrame with MultiIndexed columns
    :raises RuntimeError: if no files are found
    """
    if programs:
        if 'metadata' in kwargs:
            if 'program' not in kwargs[ 'metadata' ]:
                kwargs[ 'metadata' ].append( 'program' )

        else:
            kwargs[ 'metadata' ] = [ 'program' ]

    df = std.import_data(
        import_datum,
        folder_path,
        file_pattern = file_pattern,
        interpolate = None,
        fillna = fillna,
        **kwargs
    )

    # merge programs
    if programs:
        tdf = []

        # group data by levels above program
        program_level = df.columns.names.index( 'program' )
        group_levels = list( range( program_level ) )
        program_groups = (
            df.groupby( level = group_levels, axis = 1 )
            if len( group_levels ) > 0
            else [ ( '', df ) ]
        )

        for name, data in program_groups:
            # for each group of programs concatenate them along the 0 axis
            pdf = []
            time_header = ( *name, 'time' ) if ( type( name ) is tuple ) else 'time'

            for pname, pdata in data.groupby( level = 'program', axis = 1 ):
                pdata.columns = pdata.columns.droplevel( 'program' )
                pdata = pdata.dropna()
                pdata.set_index( time_header, inplace = True )
                pdata.index = pdata.index.rename( 'time' )
                pdf.append( pdata )

            pdf = pd.concat( pdf )
            tdf.append( pdf )

        df = pd.concat( tdf, axis = 1 ).interpolate( interpolate ).sort_index( axis = 1 )

        # average data
        if resolution is not None:
            t_min = df.index.min()
            t_max = df.index.max()
            bins = math.ceil( (t_max - t_min )/ resolution )
            bins = np.linspace( t_min, t_max, bins  )

            times = df.index.to_series()
            cuts = pd.cut( times, bins, include_lowest = True )
            df = df.groupby( cuts, as_index = True ).mean()
            df = df.dropna( how = 'all' ) # remove empty bins

            # remove insignificant figures
            insig = resolution/ 10
            df.index = pd.IntervalIndex( df.index ).mid
            df.index = pd.Index(
                df.index.to_series().apply( lambda x: np.round( x, int( -np.log10( insig ) ) ) ),
                name = 'time'
            )

    return df



def density_bifurcate( df, threshold = 1e-2, divs = 10 ):
    """
    Takes all data above the first thresholded values.

    :param df: The DataFrame to calculate a threshold value for.
    :param threshold: Threshold value relative to most populated state. [Default: 0.01]
    :param divs: Number of divisions in the histogram. [Default: 10]
    """
    ( counts, edges ) = np.histogram( df, divs )
    counts = counts/ counts.max()
    centers = np.mean( [ edges[ 1: ], edges[ :-1 ] ], axis = 0 )

    # mask values below, find indices below first values above threshold
    below = np.where( counts < threshold )[ 0 ]

    if ( divs - 1 ) in below:
        # remove indices at end
        index = 0
        cont = True
        prev = divs
        while cont:
            index -= 1
            cont = ( below[ index ] == prev - 1 ) # continuous

        below = below[ :index ]

    # no data exceeding threshold
    if len( below ) == 0:
        logging.warning( 'No data exceeding threshold.' )
        return None

    return centers[ below[ -1 ] ]


def threshold( df, threshold = density_bifurcate ):
    """
    Thresholds a data set, keeping values above the threshold.

    :param df: The DataFrame to threshold.
    :param threshold: A function to calculate the threshold values. [Default: density_bifurcate]
    :returns: A new DataFrame with all values below threshold removed.
    """
    # iterate over levels except metrics
    groups = data.columns.names
    groups = groups[ :-1 ] if ( 'metrics' in groups ) else groups

    td = []
    for name, data in df.groupby( level = groups, axis = 1 ):
        data = data.copy()
        voltage = data.xs( 'voltage', axis = 1, level = 'metrics', drop_level = False )

        threshold = threshold( voltage.dropna().values, 1e-3 )
        td_th[ name ] = threshold
        voltage = voltage.where( voltage > threshold )
        data.loc[ :, ( *name, 'voltage' ) ] = voltage.values.reshape( voltage.shape[ 0 ] )
        td.append( data )

    td = pd.concat( td, axis = 1 )
    return td



def split_cycle_data( df, split_time = 10, interpolate = 'linear' ):
    """
    Split data into cycles if a time break of longer than split_time occurs
    """
    names = ( df.columns.names
             if type( df ) is pd.DataFrame
             else [] )

    df = df.dropna()

    # remove extra levels
    if type( df.columns ) is pd.MultiIndex:
        levels = len( df.columns.levels )
        if levels > 1:
            df.columns = df.columns.droplevel( list( range( levels - 1 ) ) )

    breaks = np.where( np.diff( df.index.values ) > split_time )[ 0 ] # non continuous index values, before break

    cycles = []
    prev = 0
    for i in range( len( breaks ) ):
        ib = breaks[ i ] + 1;
        cycle = df.iloc[ prev:ib ].reset_index()
        min_time = cycle.iloc[ 0 ].time
        cycle = cycle.assign( rel_time = lambda x: x.time - min_time )

        cycle.columns = pd.MultiIndex.from_product(
            [ [ channel ], [ i ], [ 'time', 'voltage', 'rel_time' ] ],
            names = names
        )

        cycle.index = pd.Float64Index( cycle.index )
        cycles.append( cycle )
        prev = ib

    return pd.concat( cycles, axis = 1 )



def split_cycles( df, split_time = 10, level = 'channel' ):
    """
    Splits data by cycle.
    """
    groups = ( df.groupby( level = level, axis = 1 )
        if ( type( df.columns ) is pd.MultiIndex )
        else df.items() )

    split = []
    for name, data in groups:
        sdf = split_cycle_data( data )
        split.append( sdf )

    return pd.concat( split, axis = 1 ).sort_index( axis = 1 )



def gradient_threshold( data, div = 'slope', threshold = -1, calc = 'error' ):
    """
    Thresholds data based on the local curvature.

    :param data:
    :param div: The type of derivative to examine. Use 'slope' or 'curvature'. [Default: slope]
    :param threshold: [Default: -1]
    :param calc: The type of threshold to use.
        Use 'absolute' or 'error'. [Default: error]
    :returns: Thresholded data
    """
    diffs = data.diff()
    metric_level = data.columns.names.index( 'metrics' )
    for i in range( metric_level ):
        diffs.columns = diffs.columns.droplevel( 0 )

    grads = diffs.voltage/ diffs.rel_time

    if div == 'curvature':
        diffs = diffs.diff()
        grads = diffs.voltage/ diffs.rel_time

    if calc == 'error':
        # compute error threshold
        threshold = threshold* grads.rolling( window = 5 ).mean().abs()
        grads = grads.abs()

        data = data.where( grads < threshold )

    else:
        # absolute threshold
        if threshold > 0:
            data = data.where( grads < threshold )

        if threshold < 0:
            data = data.where( grads > threshold )

    data = data.dropna()
    data = data.reset_index( drop = True )
    return data


def clean_gradients( df, threshold = 1 ):
    clean = []
    group_levels = list( range( df.columns.names.index( 'metrics' ) ) )
    for name, data in df.groupby( level = group_levels, axis = 1 ):
        cd = gradient_threshold( data, threshold = threshold, calc = 'error' ).dropna()
        if cd.shape[ 0 ] > 0:
            # only append columns with valid voltage data
            clean.append( cd )

    return pd.concat( clean, axis = 1 )


# # Work


# data_path = 'data/temp/holder-01/ch1/'
# jv_path = 'data/holder-01/ch1/1-1-1-3temp-dep_06_CV_C16.use'
# df = import_data( data_path, programs = True )
# jv_df = import_jv_datum( jv_path, precision = 1e-4 )

>>>>>>> 7a5b41d2
<|MERGE_RESOLUTION|>--- conflicted
+++ resolved
@@ -1,1254 +1,626 @@
-<<<<<<< HEAD
-
-# coding: utf-8
-
-# EC Lab Data Prep
-
-import re
-import math
-import logging
-from collections import OrderedDict
-
-import numpy as np
-import pandas as pd
-
-from .. import standard_functions as std
-
-
-# Helper functions
-
-def get_channel_from_file_name( file, prefix = 'C' ):
-    """
-    :param prefix: The prefix of the channel. [Default: 'C']
-    """
-    channel_search = '{}<>'.format( prefix )
-    return std.metadata_from_file_name(
-        channel_search,
-        file,
-        is_numeric = True,
-        delimeter = '',
-        abs_path = True
-    )
-
-
-def get_holder_from_file_name( file ):
-    holder_search = 'holder\-<>'
-    return std.metadata_from_file_name(
-        holder_search,
-        file,
-        is_numeric = True,
-        delimeter = '',
-        abs_path = True
-    )
-
-
-def get_program_from_file_name( file ):
-    program_search = '<>'
-    return std.metadata_from_file_name(
-        program_search,
-        file,
-        is_numeric = True,
-        delimeter = '_'
-    )
-
-
-def metadata_from_file_name( file, metadata, channel_prefix = 'C' ):
-    """
-   Returns a dictionary of metadata values
-
-    :param metadata: A list of keywords of metadata to use for indexing.
-        Values: [ 'holder', 'channel', 'program' ]
-        Default: [ 'holder', 'channel', 'program' ]
-    :param channel_prefix: The prefix for matching channel metadata. [Defualt: 'C']
-    :return: A dictionary of metadata values
-    """
-    # create multiindex from metadata
-    header_vals  = {}
-
-    if 'channel' in metadata:
-        header_vals[ 'channel' ] = int( get_channel_from_file_name( file, prefix = channel_prefix ) )
-
-    if 'holder' in metadata:
-        header_vals[ 'holder' ] = int( get_holder_from_file_name( file ) )
-
-    if 'program' in metadata:
-        header_vals[ 'program' ] = int( get_program_from_file_name( file ) )
-
-    return header_vals
-
-
-def create_column_index( df, metadata, file, channel_prefix = 'C' ):
-    """
-    Creates a MultiIndex containing metadata values for a single data file.
-
-    :param df: The DataFrame that will use the MultiIndex.
-    :param metadata: A list of metadata keyword to use, or name-pattern dictionary pairs.
-    :param file: The file name containing the data.
-    :param channel_prefix: The prefix for matching channel metadata. [Defualt: 'C']
-    :returns: A MultiIndex representing the file metadata.
-    """
-    metrics = df.columns.values
-
-    header_names = metadata.copy()
-    header_names.append( 'metrics' )
-    header_vals = metadata_from_file_name( file, metadata )
-
-    header = [ [ header_vals[ val ] ] for val in metadata ]
-    header.append( metrics )
-    header = pd.MultiIndex.from_product( header, names = header_names )
-
-    return header
-
-
-
-def import_jv_datum(
-    file,
-    precision = 1e-4,
-    reindex = True,
-    invert_current = True,
-    ret_bins = False,
-    metadata = [ 'holder', 'channel' ]
-):
-    """
-    Imports JV data from a .use file.
-    Due to the large file size and small voltage step
-        resoluion data can be grouped and averaged over.
-
-    :param file: The file name holding the data.
-    :param precision: The resolution of data bins.
-        If two voltage measurements agree up to this
-        precision they will be binned together.
-        None to keep all measurements.
-        [Default: 1e-4]
-    :param reindex: Use votlage as index. [Default: True]
-    :param invert_current: Flips the sign of current readings. [Default: True]
-    :param ret_bins: Return the voltage bins. [Default: False]
-    :param metadata: A list of keywords of metadata to use for indexing.
-        Values: [ 'holder', 'channel', 'program' ]
-        Default: [ 'holder', 'channel' ]
-    :returns: A Pandas DataFrame representing the data.
-    :returns: Votage bins, if ret_bins is True
-    """
-    # find header lines
-    header_pattern = 'number of E\(V\), I\(A\) couples: (\d+)'
-    header_lines = 0
-    with open( file ) as f:
-        for num, line in enumerate( f ):
-            match = re.match( header_pattern, line )
-            if match is not None:
-                # found header line
-                header_lines = num + 1
-                break
-
-    # read data
-    df = pd.read_csv( file, names = [ 'voltage', 'current' ], skiprows = header_lines )
-
-    if invert_current:
-        df.current *= -1
-
-    # average data
-    if precision is not None:
-        v_min = df.voltage.min()
-        v_max = df.voltage.max()
-        bins = math.ceil( (v_max - v_min )/ precision )
-        bins = np.linspace( v_min, v_max, bins  )
-
-        cuts = pd.cut( df.voltage, bins, include_lowest = True )
-        df = df.groupby( cuts, as_index = False ).mean()
-        df = df.dropna( how = 'all' ) # remove empty bins
-
-        # remove insignificant figures
-        insig = resolution/ 10
-        df.index = pd.IntervalIndex( df.index ).mid
-        df.index = pd.Index(
-            df.index.to_series().apply( lambda x: np.round( x, int( -np.log10( insig ) ) ) ),
-            name = 'time'
-        )
-
-    else:
-        bins = None
-
-    # reindex
-    if reindex:
-        df = df.set_index( 'voltage' )
-
-    # metadata
-    if metadata is not None:
-        if type( metadata ) is list:
-            cci = create_column_index # needed for encapsulation
-            header = cci( df, metadata, file, channel_prefix = channel_prefix )
-
-        else:
-            header = std.get_metadata_values( file, metadata, channel_prefix = channel_prefix )
-            header = pd.MultiIndex( header )
-
-        df.columns = header
-
-    if ret_bins:
-        return ( df, bins )
-
-    else:
-        return df
-
-
-def import_datum(
-    file,
-    use_cols = [ 'time', 'voltage' ],
-    reindex = None,
-    metadata = [ 'holder', 'channel' ],
-    channel_prefix = 'C'
-):
-    """
-    Imports measurement data from a .mpt file.
-    Due to the large file size and small voltage step
-        resoluion data can be grouped and averaged over.
-
-    :param file: The file name holding the data.
-    :param use_cols: The name of the columns to include in the dataset.
-        Values are: [ 'mode', 'ox/red', 'error', 'control changes', 'Ns changes',
-        'counter inc', 'time', 'control',  'voltage', 'current',  'dq', 'dQ',
-        '(Q-Qo)', 'Q charge/discharge/', 'half cycle', 'energy charge',
-        'energy discharge', 'capacitance charge', 'capacitance discharge',
-        'Q discharge', 'Q charge', 'capacity', 'efficiency', 'cycle number',
-        'P/W' ]
-    :param reindex: The column name to use as an index. Values are the
-        same as in use_cols, and must be included in use_cols.
-        [Default: None]
-    :param metadata: A list of keywords of metadata to use for indexing.
-        Values: [ 'holder', 'channel', 'program' ]
-        Default: [ 'holder', 'channel' ]
-    :param channel_prefix: Prefix indicating the channel in the filename. [Default: 'C']
-    :returns: A Pandas DataFrame representing the data.
-    :raises RuntimeError: If an invalid column is included in use_cols.
-    :raises RunTimeError: If reindex column is not included in use_cols.
-    """
-    encoding = 'unicode_escape'
-
-    # find header lines
-    header_pattern = 'Nb header lines : (\d+)'
-    header_lines = None
-    with open( file, encoding = encoding ) as f:
-        try:
-            for line in f:
-                match = re.match( header_pattern, line )
-                if match is not None:
-                    # found header line
-                    header_lines = int( match.group( 1 ) )
-                    break
-
-        except Exception:
-            print( 'Error in {}'.format( file ) )
-            raise
-
-    # read data
-    columns = OrderedDict( {
-        'mode':                     'mode',
-        'ox/red':                   'ox/red',
-        'error':                    'error',
-        'control changes':          'control changes',
-        'Ns changes':               'Ns changes',
-        'counter inc.':             'counter inc',
-        'time/s':                   'time',
-        'control/mA':               'control',
-        'control/V':                'control',
-        'Ewe/V':                    'voltage',
-        '<Ewe>/V':                  'voltage',
-        'I/mA':                     'current',
-        '<I>/mA':                   'current',
-        'dq/mA.h':                  'dq',
-        'dQ/mA.h':                  'dQ',
-        '(Q-Qo)/mA.h':              '(Q-Qo)',
-        '(Q-Qo)/C':                 '(Q-Qo)',
-        'Q charge/discharge/mA.h':  'Q charge/discharge/',
-        'half cycle':               'half cycle',
-        'Energy charge/W.h':        'energy charge',
-        'Energy discharge/W.h':     'energy discharge',
-        'Capacitance charge/µF':    'capacitance charge',
-        'Capacitance discharge/µF': 'capacitance discharge',
-        'Q discharge/mA.h':         'Q discharge',
-        'Q charge/mA.h':            'Q charge',
-        'Capacity/mA.h':            'capacity',
-        'Efficiency/%':             'efficiency',
-        'cycle number':             'cycle number',
-        'P/W':                      'P/W'
-    } )
-
-
-    # check all use_cols are valid
-    for col in use_cols:
-        if not col in columns.values():
-            raise RuntimeError( 'Invalid column {}.'.format( col ) )
-
-    # get headers in file
-    with open( file, encoding = encoding ) as f:
-        lines = f.readlines()
-        headers = lines[ header_lines - 1 ].strip().split( '\t' )
-
-    names = [ columns[ header ] for header in headers ]
-    df = pd.read_csv(
-        file,
-        sep = '\t',
-        names = names,
-        skiprows = header_lines,
-        usecols = use_cols
-    )
-
-    if reindex is not None:
-        if reindex in use_cols:
-            df = df.set_index( reindex )
-
-        else:
-            # reindex column not included in data
-            raise RuntimeError( 'Invalid index value {}, must be included in columns.'.format( reindex ) )
-
-    # metadata
-    if metadata is not None:
-        if type( metadata ) is list:
-            cci = create_column_index # needed for encapsulation
-            header = cci( df, metadata, file, channel_prefix = channel_prefix )
-
-        else:
-            header = std.get_metadata_values( file, metadata, channel_prefix = channel_prefix )
-            header = pd.MultiIndex( header )
-
-        df.columns = header
-
-    return df
-
-
-
-def import_jv_data(
-    folder_path,
-    file_pattern = '*.use',
-    interpolate = 'linear',
-    fillna = np.nan,
-    reindex = 'voltage',
-    **kwargs
-):
-    """
-    Imports JV data from EC Lab .use output files.
-
-    :param folder_path: The file path containing the data files.
-    :param file_pattern: A glob pattern to filter the imported files [Default: '*.use']
-    :param interpolate: How to interpolate data for a common index [Default: linear]
-        Use None to prevent reindexing
-    :param fillna: Value to fill NaN values with [Default: np.nan]
-    :param kwargs: Additional parameters to pass to import_datum.
-    :returns: A Pandas DataFrame with MultiIndexed columns
-    :raises RuntimeError: if no files are found
-    """
-    df = std.import_data(
-        import_jv_datum,
-        folder_path,
-        file_pattern = file_pattern,
-        interpolate = interpolate,
-        fillna = fillna,
-        reindex = reindex,
-        **kwargs
-    )
-
-    return df.sort_index( axis = 1 )
-
-
-def import_data(
-    folder_path,
-    file_pattern = '*.mpt',
-    interpolate = 'linear',
-    fillna = np.nan,
-    programs = False,
-    resolution = None,
-    **kwargs
-):
-    """
-    Imports measurement data from EC Lab .mpt output files.
-
-    :param folder_path: The file path containing the data files.
-    :param file_pattern: A glob pattern to filter the imported files [Default: '*.use']
-    :param interpolate: How to interpolate data for a common index [Default: linear]
-        Use None to prevent reindexing
-    :param fillna: Value to fill NaN values with [Default: np.nan]
-    :param programs: Concatenates programs. [Default: False]
-    :param resolution: The time resolution to use, in same units as measured time (usually seconds).
-        If None, does not change time step. [Default: None]
-    :param kwargs: Additional parameters to pass to import_datum.
-    :returns: A Pandas DataFrame with MultiIndexed columns
-    :raises RuntimeError: if no files are found
-    """
-    if programs:
-        if 'metadata' in kwargs:
-            if 'program' not in kwargs[ 'metadata' ]:
-                kwargs[ 'metadata' ].append( 'program' )
-
-        else:
-            kwargs[ 'metadata' ] = [ 'program' ]
-
-    df = std.import_data(
-        import_datum,
-        folder_path,
-        file_pattern = file_pattern,
-        interpolate = None,
-        fillna = fillna,
-        **kwargs
-    )
-
-    # merge programs
-    if programs:
-        tdf = []
-
-        # group data by levels above program
-        program_level = df.columns.names.index( 'program' )
-        group_levels = list( range( program_level ) )
-        program_groups = (
-            df.groupby( level = group_levels, axis = 1 )
-            if len( group_levels ) > 0
-            else [ ( '', df ) ]
-        )
-
-        for name, data in program_groups:
-            # for each group of programs concatenate them along the 0 axis
-            pdf = []
-            time_header = ( *name, 'time' ) if ( type( name ) is tuple ) else 'time'
-
-            for pname, pdata in data.groupby( level = 'program', axis = 1 ):
-                pdata.columns = pdata.columns.droplevel( 'program' )
-                pdata = pdata.dropna()
-                pdata.set_index( time_header, inplace = True )
-                pdata.index = pdata.index.rename( 'time' )
-                pdf.append( pdata )
-
-            pdf = pd.concat( pdf )
-            tdf.append( pdf )
-
-        df = pd.concat( tdf, axis = 1 ).interpolate( interpolate ).sort_index( axis = 1 )
-
-        # average data
-        if resolution is not None:
-            t_min = df.index.min()
-            t_max = df.index.max()
-            bins = math.ceil( (t_max - t_min )/ resolution )
-            bins = np.linspace( t_min, t_max, bins  )
-
-            times = df.index.to_series()
-            cuts = pd.cut( times, bins, include_lowest = True )
-            df = df.groupby( cuts, as_index = True ).mean()
-            df = df.dropna( how = 'all' ) # remove empty bins
-
-            # remove insignificant figures
-            insig = resolution/ 10
-            df.index = pd.IntervalIndex( df.index ).mid
-            df.index = pd.Index(
-                df.index.to_series().apply( lambda x: np.round( x, int( -np.log10( insig ) ) ) ),
-                name = 'time'
-            )
-
-    return df
-
-
-
-def density_bifurcate( df, threshold = 1e-2, divs = 10 ):
-    """
-    Takes all data above the first thresholded values.
-
-    :param df: The DataFrame to calculate a threshold value for.
-    :param threshold: Threshold value relative to most populated state. [Default: 0.01]
-    :param divs: Number of divisions in the histogram. [Default: 10]
-    """
-    ( counts, edges ) = np.histogram( df, divs )
-    counts = counts/ counts.max()
-    centers = np.mean( [ edges[ 1: ], edges[ :-1 ] ], axis = 0 )
-
-    # mask values below, find indices below first values above threshold
-    below = np.where( counts < threshold )[ 0 ]
-
-    if ( divs - 1 ) in below:
-        # remove indices at end
-        index = 0
-        cont = True
-        prev = divs
-        while cont:
-            index -= 1
-            cont = ( below[ index ] == prev - 1 ) # continuous
-
-        below = below[ :index ]
-
-    # no data exceeding threshold
-    if len( below ) == 0:
-        logging.warning( 'No data exceeding threshold.' )
-        return None
-
-    return centers[ below[ -1 ] ]
-
-
-def threshold( df, threshold = density_bifurcate ):
-    """
-    Thresholds a data set, keeping values above the threshold.
-
-    :param df: The DataFrame to threshold.
-    :param threshold: A function to calculate the threshold values. [Default: density_bifurcate]
-    :returns: A new DataFrame with all values below threshold removed.
-    """
-    # iterate over levels except metrics
-    groups = data.columns.names
-    groups = groups[ :-1 ] if ( 'metrics' in groups ) else groups
-
-    td = []
-    for name, data in df.groupby( level = groups, axis = 1 ):
-        data = data.copy()
-        voltage = data.xs( 'voltage', axis = 1, level = 'metrics', drop_level = False )
-
-        threshold = threshold( voltage.dropna().values, 1e-3 )
-        td_th[ name ] = threshold
-        voltage = voltage.where( voltage > threshold )
-        data.loc[ :, ( *name, 'voltage' ) ] = voltage.values.reshape( voltage.shape[ 0 ] )
-        td.append( data )
-
-    td = pd.concat( td, axis = 1 )
-    return td
-
-
-
-def split_cycle_data( df, split_time = 10, interpolate = 'linear' ):
-    """
-    Split data into cycles if a time break of longer than split_time occurs
-    """
-    names = ( df.columns.names
-             if type( df ) is pd.DataFrame
-             else [] )
-
-    df = df.dropna()
-
-    # remove extra levels
-    if type( df.columns ) is pd.MultiIndex:
-        levels = len( df.columns.levels )
-        if levels > 1:
-            df.columns = df.columns.droplevel( list( range( levels - 1 ) ) )
-
-    breaks = np.where( np.diff( df.index.values ) > split_time )[ 0 ] # non continuous index values, before break
-
-    cycles = []
-    prev = 0
-    for i in range( len( breaks ) ):
-        ib = breaks[ i ] + 1;
-        cycle = df.iloc[ prev:ib ].reset_index()
-        min_time = cycle.iloc[ 0 ].time
-        cycle = cycle.assign( rel_time = lambda x: x.time - min_time )
-
-        cycle.columns = pd.MultiIndex.from_product(
-            [ [ channel ], [ i ], [ 'time', 'voltage', 'rel_time' ] ],
-            names = names
-        )
-
-        cycle.index = pd.Float64Index( cycle.index )
-        cycles.append( cycle )
-        prev = ib
-
-    return pd.concat( cycles, axis = 1 )
-
-
-
-def split_cycles( df, split_time = 10, level = 'channel' ):
-    """
-    Splits data by cycle.
-    """
-    groups = ( df.groupby( level = level, axis = 1 )
-        if ( type( df.columns ) is pd.MultiIndex )
-        else df.items() )
-
-    split = []
-    for name, data in groups:
-        sdf = split_cycle_data( data )
-        split.append( sdf )
-
-    return pd.concat( split, axis = 1 ).sort_index( axis = 1 )
-
-
-
-def gradient_threshold( data, div = 'slope', threshold = -1, calc = 'error' ):
-    """
-    Thresholds data based on the local curvature.
-
-    :param data:
-    :param div: The type of derivative to examine. Use 'slope' or 'curvature'. [Default: slope]
-    :param threshold: [Default: -1]
-    :param calc: The type of threshold to use.
-        Use 'absolute' or 'error'. [Default: error]
-    :returns: Thresholded data
-    """
-    diffs = data.diff()
-    metric_level = data.columns.names.index( 'metrics' )
-    for i in range( metric_level ):
-        diffs.columns = diffs.columns.droplevel( 0 )
-
-    grads = diffs.voltage/ diffs.rel_time
-
-    if div == 'curvature':
-        diffs = diffs.diff()
-        grads = diffs.voltage/ diffs.rel_time
-
-    if calc == 'error':
-        # compute error threshold
-        threshold = threshold* grads.rolling( window = 5 ).mean().abs()
-        grads = grads.abs()
-
-        data = data.where( grads < threshold )
-
-    else:
-        # absolute threshold
-        if threshold > 0:
-            data = data.where( grads < threshold )
-
-        if threshold < 0:
-            data = data.where( grads > threshold )
-
-    data = data.dropna()
-    data = data.reset_index( drop = True )
-    return data
-
-
-def clean_gradients( df, threshold = 1 ):
-    clean = []
-    group_levels = list( range( df.columns.names.index( 'metrics' ) ) )
-    for name, data in df.groupby( level = group_levels, axis = 1 ):
-        cd = gradient_threshold( data, threshold = threshold, calc = 'error' ).dropna()
-        if cd.shape[ 0 ] > 0:
-            # only append columns with valid voltage data
-            clean.append( cd )
-
-    return pd.concat( clean, axis = 1 )
-
-
-# # Work
-
-
-# data_path = 'data/temp/holder-01/ch1/'
-# jv_path = 'data/holder-01/ch1/1-1-1-3temp-dep_06_CV_C16.use'
-# df = import_data( data_path, programs = True )
-# jv_df = import_jv_datum( jv_path, precision = 1e-4 )
-=======
-
-# coding: utf-8
-
-# EC Lab Data Prep
-
-import re
-import math
-import logging
-from collections import OrderedDict
-
-import numpy as np
-import pandas as pd
-
-from .. import standard_functions as std
-
-
-# Helper functions
-
-def get_channel_from_file_name( file, prefix = 'C' ):
-    """
-    :param prefix: The prefix of the channel. [Default: 'C']
-    """
-    channel_search = '{}<>'.format( prefix )
-    return std.metadata_from_file_name(
-        channel_search,
-        file,
-        is_numeric = True,
-        delimeter = '',
-        abs_path = True
-    )
-
-
-def get_holder_from_file_name( file ):
-    holder_search = 'holder\-<>'
-    return std.metadata_from_file_name(
-        holder_search,
-        file,
-        is_numeric = True,
-        delimeter = '',
-        abs_path = True
-    )
-
-
-def get_program_from_file_name( file ):
-    program_search = '<>'
-    return std.metadata_from_file_name(
-        program_search,
-        file,
-        is_numeric = True,
-        delimeter = '_'
-    )
-
-
-def metadata_from_file_name( file, metadata, channel_prefix = 'C' ):
-    """
-   Returns a dictionary of metadata values
-
-    :param metadata: A list of keywords of metadata to use for indexing.
-        Values: [ 'holder', 'channel', 'program' ]
-        Default: [ 'holder', 'channel', 'program' ]
-    :param channel_prefix: The prefix for matching channel metadata. [Defualt: 'C']
-    :return: A dictionary of metadata values
-    """
-    # create multiindex from metadata
-    header_vals  = {}
-
-    if 'channel' in metadata:
-        header_vals[ 'channel' ] = int( get_channel_from_file_name( file, prefix = channel_prefix ) )
-
-    if 'holder' in metadata:
-        header_vals[ 'holder' ] = int( get_holder_from_file_name( file ) )
-
-    if 'program' in metadata:
-        header_vals[ 'program' ] = int( get_program_from_file_name( file ) )
-
-    return header_vals
-
-
-def create_column_index( df, metadata, file, channel_prefix = 'C' ):
-    """
-    Creates a MultiIndex containing metadata values for a single data file.
-
-    :param df: The DataFrame that will use the MultiIndex.
-    :param metadata: A list of metadata keyword to use, or name-pattern dictionary pairs.
-    :param file: The file name containing the data.
-    :param channel_prefix: The prefix for matching channel metadata. [Defualt: 'C']
-    :returns: A MultiIndex representing the file metadata.
-    """
-    metrics = df.columns.values
-
-    header_names = metadata.copy()
-    header_names.append( 'metrics' )
-    header_vals = metadata_from_file_name( file, metadata )
-
-    header = [ [ header_vals[ val ] ] for val in metadata ]
-    header.append( metrics )
-    header = pd.MultiIndex.from_product( header, names = header_names )
-
-    return header
-
-
-
-def import_jv_datum(
-    file,
-    precision = 1e-4,
-    reindex = True,
-    invert_current = True,
-    ret_bins = False,
-    metadata = [ 'holder', 'channel' ]
-):
-    """
-    Imports JV data from a .use file.
-    Due to the large file size and small voltage step
-        resoluion data can be grouped and averaged over.
-
-    :param file: The file name holding the data.
-    :param precision: The resolution of data bins.
-        If two voltage measurements agree up to this
-        precision they will be binned together.
-        None to keep all measurements.
-        [Default: 1e-4]
-    :param reindex: Use votlage as index. [Default: True]
-    :param invert_current: Flips the sign of current readings. [Default: True]
-    :param ret_bins: Return the voltage bins. [Default: False]
-    :param metadata: A list of keywords of metadata to use for indexing.
-        Values: [ 'holder', 'channel', 'program' ]
-        Default: [ 'holder', 'channel' ]
-    :returns: A Pandas DataFrame representing the data.
-    :returns: Votage bins, if ret_bins is True
-    """
-    # find header lines
-    header_pattern = 'number of E\(V\), I\(A\) couples: (\d+)'
-    header_lines = 0
-    with open( file ) as f:
-        for num, line in enumerate( f ):
-            match = re.match( header_pattern, line )
-            if match is not None:
-                # found header line
-                header_lines = num + 1
-                break
-
-    # read data
-    df = pd.read_csv( file, names = [ 'voltage', 'current' ], skiprows = header_lines )
-
-    if invert_current:
-        df.current *= -1
-
-    # average data
-    if precision is not None:
-        v_min = df.voltage.min()
-        v_max = df.voltage.max()
-        bins = math.ceil( (v_max - v_min )/ precision )
-        bins = np.linspace( v_min, v_max, bins  )
-
-        cuts = pd.cut( df.voltage, bins, include_lowest = True )
-        df = df.groupby( cuts, as_index = False ).mean()
-        df = df.dropna( how = 'all' ) # remove empty bins
-
-        # remove insignificant figures
-        insig = resolution/ 10
-        df.index = pd.IntervalIndex( df.index ).mid
-        df.index = pd.Index(
-            df.index.to_series().apply( lambda x: np.round( x, int( -np.log10( insig ) ) ) ),
-            name = 'time'
-        )
-
-    else:
-        bins = None
-
-    # reindex
-    if reindex:
-        df = df.set_index( 'voltage' )
-
-    # metadata
-    if metadata is not None:
-        if type( metadata ) is list:
-            cci = create_column_index # needed for encapsulation
-            header = cci( df, metadata, file, channel_prefix = channel_prefix )
-
-        else:
-            header = std.get_metadata_values( file, metadata, channel_prefix = channel_prefix )
-            header = pd.MultiIndex( header )
-
-        df.columns = header
-
-    if ret_bins:
-        return ( df, bins )
-
-    else:
-        return df
-
-
-def import_datum(
-    file,
-    use_cols = [ 'time', 'voltage' ],
-    reindex = None,
-    metadata = [ 'holder', 'channel' ],
-    channel_prefix = 'C'
-):
-    """
-    Imports measurement data from a .mpt file.
-    Due to the large file size and small voltage step
-        resoluion data can be grouped and averaged over.
-
-    :param file: The file name holding the data.
-    :param use_cols: The name of the columns to include in the dataset.
-        Values are: [ 'mode', 'ox/red', 'error', 'control changes', 'Ns changes',
-        'counter inc', 'time', 'control',  'voltage', 'current',  'dq', 'dQ',
-        '(Q-Qo)', 'Q charge/discharge/', 'half cycle', 'energy charge',
-        'energy discharge', 'capacitance charge', 'capacitance discharge',
-        'Q discharge', 'Q charge', 'capacity', 'efficiency', 'cycle number',
-        'P/W' ]
-    :param reindex: The column name to use as an index. Values are the
-        same as in use_cols, and must be included in use_cols.
-        [Default: None]
-    :param metadata: A list of keywords of metadata to use for indexing.
-        Values: [ 'holder', 'channel', 'program' ]
-        Default: [ 'holder', 'channel' ]
-    :param channel_prefix: Prefix indicating the channel in the filename. [Default: 'C']
-    :returns: A Pandas DataFrame representing the data.
-    :raises RuntimeError: If an invalid column is included in use_cols.
-    :raises RunTimeError: If reindex column is not included in use_cols.
-    """
-    encoding = 'unicode_escape'
-
-    # find header lines
-    header_pattern = 'Nb header lines : (\d+)'
-    header_lines = None
-    with open( file, encoding = encoding ) as f:
-        try:
-            for line in f:
-                match = re.match( header_pattern, line )
-                if match is not None:
-                    # found header line
-                    header_lines = int( match.group( 1 ) )
-                    break
-
-        except Exception:
-            print( 'Error in {}'.format( file ) )
-            raise
-
-    # read data
-    columns = OrderedDict( {
-        'mode':                     'mode',
-        'ox/red':                   'ox/red',
-        'error':                    'error',
-        'control changes':          'control changes',
-        'Ns changes':               'Ns changes',
-        'counter inc.':             'counter inc',
-        'time/s':                   'time',
-        'control/mA':               'control',
-        'control/V':                'control',
-        'Ewe/V':                    'voltage',
-        '<Ewe>/V':                  'voltage',
-        'I/mA':                     'current',
-        '<I>/mA':                   'current',
-        'dq/mA.h':                  'dq',
-        'dQ/mA.h':                  'dQ',
-        '(Q-Qo)/mA.h':              '(Q-Qo)',
-        '(Q-Qo)/C':                 '(Q-Qo)',
-        'Q charge/discharge/mA.h':  'Q charge/discharge/',
-        'half cycle':               'half cycle',
-        'Energy charge/W.h':        'energy charge',
-        'Energy discharge/W.h':     'energy discharge',
-        'Capacitance charge/µF':    'capacitance charge',
-        'Capacitance discharge/µF': 'capacitance discharge',
-        'Q discharge/mA.h':         'Q discharge',
-        'Q charge/mA.h':            'Q charge',
-        'Capacity/mA.h':            'capacity',
-        'Efficiency/%':             'efficiency',
-        'cycle number':             'cycle number',
-        'P/W':                      'P/W'
-    } )
-
-
-    # check all use_cols are valid
-    for col in use_cols:
-        if not col in columns.values():
-            raise RuntimeError( 'Invalid column {}.'.format( col ) )
-
-    # get headers in file
-    with open( file, encoding = encoding ) as f:
-        lines = f.readlines()
-        headers = lines[ header_lines - 1 ].strip().split( '\t' )
-
-    names = [ columns[ header ] for header in headers ]
-    df = pd.read_csv(
-        file,
-        sep = '\t',
-        names = names,
-        skiprows = header_lines,
-        usecols = use_cols
-    )
-
-    if reindex is not None:
-        if reindex in use_cols:
-            df = df.set_index( reindex )
-
-        else:
-            # reindex column not included in data
-            raise RuntimeError( 'Invalid index value {}, must be included in columns.'.format( reindex ) )
-
-    # metadata
-    if metadata is not None:
-        if type( metadata ) is list:
-            cci = create_column_index # needed for encapsulation
-            header = cci( df, metadata, file, channel_prefix = channel_prefix )
-
-        else:
-            header = std.get_metadata_values( file, metadata, channel_prefix = channel_prefix )
-            header = pd.MultiIndex( header )
-
-        df.columns = header
-
-    return df
-
-
-
-def import_jv_data(
-    folder_path,
-    file_pattern = '*.use',
-    interpolate = 'linear',
-    fillna = np.nan,
-    reindex = 'voltage',
-    **kwargs
-):
-    """
-    Imports JV data from EC Lab .use output files.
-
-    :param folder_path: The file path containing the data files.
-    :param file_pattern: A glob pattern to filter the imported files [Default: '*.use']
-    :param interpolate: How to interpolate data for a common index [Default: linear]
-        Use None to prevent reindexing
-    :param fillna: Value to fill NaN values with [Default: np.nan]
-    :param kwargs: Additional parameters to pass to import_datum.
-    :returns: A Pandas DataFrame with MultiIndexed columns
-    :raises RuntimeError: if no files are found
-    """
-    df = std.import_data(
-        import_jv_datum,
-        folder_path,
-        file_pattern = file_pattern,
-        interpolate = interpolate,
-        fillna = fillna,
-        reindex = reindex,
-        **kwargs
-    )
-
-    return df.sort_index( axis = 1 )
-
-
-def import_data(
-    folder_path,
-    file_pattern = '*.mpt',
-    interpolate = 'linear',
-    fillna = np.nan,
-    programs = False,
-    resolution = None,
-    **kwargs
-):
-    """
-    Imports measurement data from EC Lab .mpt output files.
-
-    :param folder_path: The file path containing the data files.
-    :param file_pattern: A glob pattern to filter the imported files [Default: '*.use']
-    :param interpolate: How to interpolate data for a common index [Default: linear]
-        Use None to prevent reindexing
-    :param fillna: Value to fill NaN values with [Default: np.nan]
-    :param programs: Concatenates programs. [Default: False]
-    :param resolution: The time resolution to use, in same units as measured time (usually seconds).
-        If None, does not change time step. [Default: None]
-    :param kwargs: Additional parameters to pass to import_datum.
-    :returns: A Pandas DataFrame with MultiIndexed columns
-    :raises RuntimeError: if no files are found
-    """
-    if programs:
-        if 'metadata' in kwargs:
-            if 'program' not in kwargs[ 'metadata' ]:
-                kwargs[ 'metadata' ].append( 'program' )
-
-        else:
-            kwargs[ 'metadata' ] = [ 'program' ]
-
-    df = std.import_data(
-        import_datum,
-        folder_path,
-        file_pattern = file_pattern,
-        interpolate = None,
-        fillna = fillna,
-        **kwargs
-    )
-
-    # merge programs
-    if programs:
-        tdf = []
-
-        # group data by levels above program
-        program_level = df.columns.names.index( 'program' )
-        group_levels = list( range( program_level ) )
-        program_groups = (
-            df.groupby( level = group_levels, axis = 1 )
-            if len( group_levels ) > 0
-            else [ ( '', df ) ]
-        )
-
-        for name, data in program_groups:
-            # for each group of programs concatenate them along the 0 axis
-            pdf = []
-            time_header = ( *name, 'time' ) if ( type( name ) is tuple ) else 'time'
-
-            for pname, pdata in data.groupby( level = 'program', axis = 1 ):
-                pdata.columns = pdata.columns.droplevel( 'program' )
-                pdata = pdata.dropna()
-                pdata.set_index( time_header, inplace = True )
-                pdata.index = pdata.index.rename( 'time' )
-                pdf.append( pdata )
-
-            pdf = pd.concat( pdf )
-            tdf.append( pdf )
-
-        df = pd.concat( tdf, axis = 1 ).interpolate( interpolate ).sort_index( axis = 1 )
-
-        # average data
-        if resolution is not None:
-            t_min = df.index.min()
-            t_max = df.index.max()
-            bins = math.ceil( (t_max - t_min )/ resolution )
-            bins = np.linspace( t_min, t_max, bins  )
-
-            times = df.index.to_series()
-            cuts = pd.cut( times, bins, include_lowest = True )
-            df = df.groupby( cuts, as_index = True ).mean()
-            df = df.dropna( how = 'all' ) # remove empty bins
-
-            # remove insignificant figures
-            insig = resolution/ 10
-            df.index = pd.IntervalIndex( df.index ).mid
-            df.index = pd.Index(
-                df.index.to_series().apply( lambda x: np.round( x, int( -np.log10( insig ) ) ) ),
-                name = 'time'
-            )
-
-    return df
-
-
-
-def density_bifurcate( df, threshold = 1e-2, divs = 10 ):
-    """
-    Takes all data above the first thresholded values.
-
-    :param df: The DataFrame to calculate a threshold value for.
-    :param threshold: Threshold value relative to most populated state. [Default: 0.01]
-    :param divs: Number of divisions in the histogram. [Default: 10]
-    """
-    ( counts, edges ) = np.histogram( df, divs )
-    counts = counts/ counts.max()
-    centers = np.mean( [ edges[ 1: ], edges[ :-1 ] ], axis = 0 )
-
-    # mask values below, find indices below first values above threshold
-    below = np.where( counts < threshold )[ 0 ]
-
-    if ( divs - 1 ) in below:
-        # remove indices at end
-        index = 0
-        cont = True
-        prev = divs
-        while cont:
-            index -= 1
-            cont = ( below[ index ] == prev - 1 ) # continuous
-
-        below = below[ :index ]
-
-    # no data exceeding threshold
-    if len( below ) == 0:
-        logging.warning( 'No data exceeding threshold.' )
-        return None
-
-    return centers[ below[ -1 ] ]
-
-
-def threshold( df, threshold = density_bifurcate ):
-    """
-    Thresholds a data set, keeping values above the threshold.
-
-    :param df: The DataFrame to threshold.
-    :param threshold: A function to calculate the threshold values. [Default: density_bifurcate]
-    :returns: A new DataFrame with all values below threshold removed.
-    """
-    # iterate over levels except metrics
-    groups = data.columns.names
-    groups = groups[ :-1 ] if ( 'metrics' in groups ) else groups
-
-    td = []
-    for name, data in df.groupby( level = groups, axis = 1 ):
-        data = data.copy()
-        voltage = data.xs( 'voltage', axis = 1, level = 'metrics', drop_level = False )
-
-        threshold = threshold( voltage.dropna().values, 1e-3 )
-        td_th[ name ] = threshold
-        voltage = voltage.where( voltage > threshold )
-        data.loc[ :, ( *name, 'voltage' ) ] = voltage.values.reshape( voltage.shape[ 0 ] )
-        td.append( data )
-
-    td = pd.concat( td, axis = 1 )
-    return td
-
-
-
-def split_cycle_data( df, split_time = 10, interpolate = 'linear' ):
-    """
-    Split data into cycles if a time break of longer than split_time occurs
-    """
-    names = ( df.columns.names
-             if type( df ) is pd.DataFrame
-             else [] )
-
-    df = df.dropna()
-
-    # remove extra levels
-    if type( df.columns ) is pd.MultiIndex:
-        levels = len( df.columns.levels )
-        if levels > 1:
-            df.columns = df.columns.droplevel( list( range( levels - 1 ) ) )
-
-    breaks = np.where( np.diff( df.index.values ) > split_time )[ 0 ] # non continuous index values, before break
-
-    cycles = []
-    prev = 0
-    for i in range( len( breaks ) ):
-        ib = breaks[ i ] + 1;
-        cycle = df.iloc[ prev:ib ].reset_index()
-        min_time = cycle.iloc[ 0 ].time
-        cycle = cycle.assign( rel_time = lambda x: x.time - min_time )
-
-        cycle.columns = pd.MultiIndex.from_product(
-            [ [ channel ], [ i ], [ 'time', 'voltage', 'rel_time' ] ],
-            names = names
-        )
-
-        cycle.index = pd.Float64Index( cycle.index )
-        cycles.append( cycle )
-        prev = ib
-
-    return pd.concat( cycles, axis = 1 )
-
-
-
-def split_cycles( df, split_time = 10, level = 'channel' ):
-    """
-    Splits data by cycle.
-    """
-    groups = ( df.groupby( level = level, axis = 1 )
-        if ( type( df.columns ) is pd.MultiIndex )
-        else df.items() )
-
-    split = []
-    for name, data in groups:
-        sdf = split_cycle_data( data )
-        split.append( sdf )
-
-    return pd.concat( split, axis = 1 ).sort_index( axis = 1 )
-
-
-
-def gradient_threshold( data, div = 'slope', threshold = -1, calc = 'error' ):
-    """
-    Thresholds data based on the local curvature.
-
-    :param data:
-    :param div: The type of derivative to examine. Use 'slope' or 'curvature'. [Default: slope]
-    :param threshold: [Default: -1]
-    :param calc: The type of threshold to use.
-        Use 'absolute' or 'error'. [Default: error]
-    :returns: Thresholded data
-    """
-    diffs = data.diff()
-    metric_level = data.columns.names.index( 'metrics' )
-    for i in range( metric_level ):
-        diffs.columns = diffs.columns.droplevel( 0 )
-
-    grads = diffs.voltage/ diffs.rel_time
-
-    if div == 'curvature':
-        diffs = diffs.diff()
-        grads = diffs.voltage/ diffs.rel_time
-
-    if calc == 'error':
-        # compute error threshold
-        threshold = threshold* grads.rolling( window = 5 ).mean().abs()
-        grads = grads.abs()
-
-        data = data.where( grads < threshold )
-
-    else:
-        # absolute threshold
-        if threshold > 0:
-            data = data.where( grads < threshold )
-
-        if threshold < 0:
-            data = data.where( grads > threshold )
-
-    data = data.dropna()
-    data = data.reset_index( drop = True )
-    return data
-
-
-def clean_gradients( df, threshold = 1 ):
-    clean = []
-    group_levels = list( range( df.columns.names.index( 'metrics' ) ) )
-    for name, data in df.groupby( level = group_levels, axis = 1 ):
-        cd = gradient_threshold( data, threshold = threshold, calc = 'error' ).dropna()
-        if cd.shape[ 0 ] > 0:
-            # only append columns with valid voltage data
-            clean.append( cd )
-
-    return pd.concat( clean, axis = 1 )
-
-
-# # Work
-
-
-# data_path = 'data/temp/holder-01/ch1/'
-# jv_path = 'data/holder-01/ch1/1-1-1-3temp-dep_06_CV_C16.use'
-# df = import_data( data_path, programs = True )
-# jv_df = import_jv_datum( jv_path, precision = 1e-4 )
-
->>>>>>> 7a5b41d2
+
+# coding: utf-8
+
+# EC Lab Data Prep
+
+import re
+import math
+import logging
+from collections import OrderedDict
+
+import numpy as np
+import pandas as pd
+
+from .. import standard_functions as std
+
+
+# Helper functions
+
+def get_channel_from_file_name( file, prefix = 'C' ):
+    """
+    :param prefix: The prefix of the channel. [Default: 'C']
+    """
+    channel_search = '{}<>'.format( prefix )
+    return std.metadata_from_file_name(
+        channel_search,
+        file,
+        is_numeric = True,
+        delimeter = '',
+        abs_path = True
+    )
+
+
+def get_holder_from_file_name( file ):
+    holder_search = 'holder\-<>'
+    return std.metadata_from_file_name(
+        holder_search,
+        file,
+        is_numeric = True,
+        delimeter = '',
+        abs_path = True
+    )
+
+
+def get_program_from_file_name( file ):
+    program_search = '<>'
+    return std.metadata_from_file_name(
+        program_search,
+        file,
+        is_numeric = True,
+        delimeter = '_'
+    )
+
+
+def metadata_from_file_name( file, metadata, channel_prefix = 'C' ):
+    """
+   Returns a dictionary of metadata values
+
+    :param metadata: A list of keywords of metadata to use for indexing.
+        Values: [ 'holder', 'channel', 'program' ]
+        Default: [ 'holder', 'channel', 'program' ]
+    :param channel_prefix: The prefix for matching channel metadata. [Defualt: 'C']
+    :return: A dictionary of metadata values
+    """
+    # create multiindex from metadata
+    header_vals  = {}
+
+    if 'channel' in metadata:
+        header_vals[ 'channel' ] = int( get_channel_from_file_name( file, prefix = channel_prefix ) )
+
+    if 'holder' in metadata:
+        header_vals[ 'holder' ] = int( get_holder_from_file_name( file ) )
+
+    if 'program' in metadata:
+        header_vals[ 'program' ] = int( get_program_from_file_name( file ) )
+
+    return header_vals
+
+
+def create_column_index( df, metadata, file, channel_prefix = 'C' ):
+    """
+    Creates a MultiIndex containing metadata values for a single data file.
+
+    :param df: The DataFrame that will use the MultiIndex.
+    :param metadata: A list of metadata keyword to use, or name-pattern dictionary pairs.
+    :param file: The file name containing the data.
+    :param channel_prefix: The prefix for matching channel metadata. [Defualt: 'C']
+    :returns: A MultiIndex representing the file metadata.
+    """
+    metrics = df.columns.values
+
+    header_names = metadata.copy()
+    header_names.append( 'metrics' )
+    header_vals = metadata_from_file_name( file, metadata )
+
+    header = [ [ header_vals[ val ] ] for val in metadata ]
+    header.append( metrics )
+    header = pd.MultiIndex.from_product( header, names = header_names )
+
+    return header
+
+
+
+def import_jv_datum(
+    file,
+    precision = 1e-4,
+    reindex = True,
+    invert_current = True,
+    ret_bins = False,
+    metadata = [ 'holder', 'channel' ]
+):
+    """
+    Imports JV data from a .use file.
+    Due to the large file size and small voltage step
+        resoluion data can be grouped and averaged over.
+
+    :param file: The file name holding the data.
+    :param precision: The resolution of data bins.
+        If two voltage measurements agree up to this
+        precision they will be binned together.
+        None to keep all measurements.
+        [Default: 1e-4]
+    :param reindex: Use votlage as index. [Default: True]
+    :param invert_current: Flips the sign of current readings. [Default: True]
+    :param ret_bins: Return the voltage bins. [Default: False]
+    :param metadata: A list of keywords of metadata to use for indexing.
+        Values: [ 'holder', 'channel', 'program' ]
+        Default: [ 'holder', 'channel' ]
+    :returns: A Pandas DataFrame representing the data.
+    :returns: Votage bins, if ret_bins is True
+    """
+    # find header lines
+    header_pattern = 'number of E\(V\), I\(A\) couples: (\d+)'
+    header_lines = 0
+    with open( file ) as f:
+        for num, line in enumerate( f ):
+            match = re.match( header_pattern, line )
+            if match is not None:
+                # found header line
+                header_lines = num + 1
+                break
+
+    # read data
+    df = pd.read_csv( file, names = [ 'voltage', 'current' ], skiprows = header_lines )
+
+    if invert_current:
+        df.current *= -1
+
+    # average data
+    if precision is not None:
+        v_min = df.voltage.min()
+        v_max = df.voltage.max()
+        bins = math.ceil( (v_max - v_min )/ precision )
+        bins = np.linspace( v_min, v_max, bins  )
+
+        cuts = pd.cut( df.voltage, bins, include_lowest = True )
+        df = df.groupby( cuts, as_index = False ).mean()
+        df = df.dropna( how = 'all' ) # remove empty bins
+
+        # remove insignificant figures
+        insig = resolution/ 10
+        df.index = pd.IntervalIndex( df.index ).mid
+        df.index = pd.Index(
+            df.index.to_series().apply( lambda x: np.round( x, int( -np.log10( insig ) ) ) ),
+            name = 'time'
+        )
+
+    else:
+        bins = None
+
+    # reindex
+    if reindex:
+        df = df.set_index( 'voltage' )
+
+    # metadata
+    if metadata is not None:
+        if type( metadata ) is list:
+            cci = create_column_index # needed for encapsulation
+            header = cci( df, metadata, file, channel_prefix = channel_prefix )
+
+        else:
+            header = std.get_metadata_values( file, metadata, channel_prefix = channel_prefix )
+            header = pd.MultiIndex( header )
+
+        df.columns = header
+
+    if ret_bins:
+        return ( df, bins )
+
+    else:
+        return df
+
+
+def import_datum(
+    file,
+    use_cols = [ 'time', 'voltage' ],
+    reindex = None,
+    metadata = [ 'holder', 'channel' ],
+    channel_prefix = 'C'
+):
+    """
+    Imports measurement data from a .mpt file.
+    Due to the large file size and small voltage step
+        resoluion data can be grouped and averaged over.
+
+    :param file: The file name holding the data.
+    :param use_cols: The name of the columns to include in the dataset.
+        Values are: [ 'mode', 'ox/red', 'error', 'control changes', 'Ns changes',
+        'counter inc', 'time', 'control',  'voltage', 'current',  'dq', 'dQ',
+        '(Q-Qo)', 'Q charge/discharge/', 'half cycle', 'energy charge',
+        'energy discharge', 'capacitance charge', 'capacitance discharge',
+        'Q discharge', 'Q charge', 'capacity', 'efficiency', 'cycle number',
+        'P/W' ]
+    :param reindex: The column name to use as an index. Values are the
+        same as in use_cols, and must be included in use_cols.
+        [Default: None]
+    :param metadata: A list of keywords of metadata to use for indexing.
+        Values: [ 'holder', 'channel', 'program' ]
+        Default: [ 'holder', 'channel' ]
+    :param channel_prefix: Prefix indicating the channel in the filename. [Default: 'C']
+    :returns: A Pandas DataFrame representing the data.
+    :raises RuntimeError: If an invalid column is included in use_cols.
+    :raises RunTimeError: If reindex column is not included in use_cols.
+    """
+    encoding = 'unicode_escape'
+
+    # find header lines
+    header_pattern = 'Nb header lines : (\d+)'
+    header_lines = None
+    with open( file, encoding = encoding ) as f:
+        try:
+            for line in f:
+                match = re.match( header_pattern, line )
+                if match is not None:
+                    # found header line
+                    header_lines = int( match.group( 1 ) )
+                    break
+
+        except Exception:
+            print( 'Error in {}'.format( file ) )
+            raise
+
+    # read data
+    columns = OrderedDict( {
+        'mode':                     'mode',
+        'ox/red':                   'ox/red',
+        'error':                    'error',
+        'control changes':          'control changes',
+        'Ns changes':               'Ns changes',
+        'counter inc.':             'counter inc',
+        'time/s':                   'time',
+        'control/mA':               'control',
+        'control/V':                'control',
+        'Ewe/V':                    'voltage',
+        '<Ewe>/V':                  'voltage',
+        'I/mA':                     'current',
+        '<I>/mA':                   'current',
+        'dq/mA.h':                  'dq',
+        'dQ/mA.h':                  'dQ',
+        '(Q-Qo)/mA.h':              '(Q-Qo)',
+        '(Q-Qo)/C':                 '(Q-Qo)',
+        'Q charge/discharge/mA.h':  'Q charge/discharge/',
+        'half cycle':               'half cycle',
+        'Energy charge/W.h':        'energy charge',
+        'Energy discharge/W.h':     'energy discharge',
+        'Capacitance charge/µF':    'capacitance charge',
+        'Capacitance discharge/µF': 'capacitance discharge',
+        'Q discharge/mA.h':         'Q discharge',
+        'Q charge/mA.h':            'Q charge',
+        'Capacity/mA.h':            'capacity',
+        'Efficiency/%':             'efficiency',
+        'cycle number':             'cycle number',
+        'P/W':                      'P/W'
+    } )
+
+
+    # check all use_cols are valid
+    for col in use_cols:
+        if not col in columns.values():
+            raise RuntimeError( 'Invalid column {}.'.format( col ) )
+
+    # get headers in file
+    with open( file, encoding = encoding ) as f:
+        lines = f.readlines()
+        headers = lines[ header_lines - 1 ].strip().split( '\t' )
+
+    names = [ columns[ header ] for header in headers ]
+    df = pd.read_csv(
+        file,
+        sep = '\t',
+        names = names,
+        skiprows = header_lines,
+        usecols = use_cols
+    )
+
+    if reindex is not None:
+        if reindex in use_cols:
+            df = df.set_index( reindex )
+
+        else:
+            # reindex column not included in data
+            raise RuntimeError( 'Invalid index value {}, must be included in columns.'.format( reindex ) )
+
+    # metadata
+    if metadata is not None:
+        if type( metadata ) is list:
+            cci = create_column_index # needed for encapsulation
+            header = cci( df, metadata, file, channel_prefix = channel_prefix )
+
+        else:
+            header = std.get_metadata_values( file, metadata, channel_prefix = channel_prefix )
+            header = pd.MultiIndex( header )
+
+        df.columns = header
+
+    return df
+
+
+
+def import_jv_data(
+    folder_path,
+    file_pattern = '*.use',
+    interpolate = 'linear',
+    fillna = np.nan,
+    reindex = 'voltage',
+    **kwargs
+):
+    """
+    Imports JV data from EC Lab .use output files.
+
+    :param folder_path: The file path containing the data files.
+    :param file_pattern: A glob pattern to filter the imported files [Default: '*.use']
+    :param interpolate: How to interpolate data for a common index [Default: linear]
+        Use None to prevent reindexing
+    :param fillna: Value to fill NaN values with [Default: np.nan]
+    :param kwargs: Additional parameters to pass to import_datum.
+    :returns: A Pandas DataFrame with MultiIndexed columns
+    :raises RuntimeError: if no files are found
+    """
+    df = std.import_data(
+        import_jv_datum,
+        folder_path,
+        file_pattern = file_pattern,
+        interpolate = interpolate,
+        fillna = fillna,
+        reindex = reindex,
+        **kwargs
+    )
+
+    return df.sort_index( axis = 1 )
+
+
+def import_data(
+    folder_path,
+    file_pattern = '*.mpt',
+    interpolate = 'linear',
+    fillna = np.nan,
+    programs = False,
+    resolution = None,
+    **kwargs
+):
+    """
+    Imports measurement data from EC Lab .mpt output files.
+
+    :param folder_path: The file path containing the data files.
+    :param file_pattern: A glob pattern to filter the imported files [Default: '*.use']
+    :param interpolate: How to interpolate data for a common index [Default: linear]
+        Use None to prevent reindexing
+    :param fillna: Value to fill NaN values with [Default: np.nan]
+    :param programs: Concatenates programs. [Default: False]
+    :param resolution: The time resolution to use, in same units as measured time (usually seconds).
+        If None, does not change time step. [Default: None]
+    :param kwargs: Additional parameters to pass to import_datum.
+    :returns: A Pandas DataFrame with MultiIndexed columns
+    :raises RuntimeError: if no files are found
+    """
+    if programs:
+        if 'metadata' in kwargs:
+            if 'program' not in kwargs[ 'metadata' ]:
+                kwargs[ 'metadata' ].append( 'program' )
+
+        else:
+            kwargs[ 'metadata' ] = [ 'program' ]
+
+    df = std.import_data(
+        import_datum,
+        folder_path,
+        file_pattern = file_pattern,
+        interpolate = None,
+        fillna = fillna,
+        **kwargs
+    )
+
+    # merge programs
+    if programs:
+        tdf = []
+
+        # group data by levels above program
+        program_level = df.columns.names.index( 'program' )
+        group_levels = list( range( program_level ) )
+        program_groups = (
+            df.groupby( level = group_levels, axis = 1 )
+            if len( group_levels ) > 0
+            else [ ( '', df ) ]
+        )
+
+        for name, data in program_groups:
+            # for each group of programs concatenate them along the 0 axis
+            pdf = []
+            time_header = ( *name, 'time' ) if ( type( name ) is tuple ) else 'time'
+
+            for pname, pdata in data.groupby( level = 'program', axis = 1 ):
+                pdata.columns = pdata.columns.droplevel( 'program' )
+                pdata = pdata.dropna()
+                pdata.set_index( time_header, inplace = True )
+                pdata.index = pdata.index.rename( 'time' )
+                pdf.append( pdata )
+
+            pdf = pd.concat( pdf )
+            tdf.append( pdf )
+
+        df = pd.concat( tdf, axis = 1 ).interpolate( interpolate ).sort_index( axis = 1 )
+
+        # average data
+        if resolution is not None:
+            t_min = df.index.min()
+            t_max = df.index.max()
+            bins = math.ceil( (t_max - t_min )/ resolution )
+            bins = np.linspace( t_min, t_max, bins  )
+
+            times = df.index.to_series()
+            cuts = pd.cut( times, bins, include_lowest = True )
+            df = df.groupby( cuts, as_index = True ).mean()
+            df = df.dropna( how = 'all' ) # remove empty bins
+
+            # remove insignificant figures
+            insig = resolution/ 10
+            df.index = pd.IntervalIndex( df.index ).mid
+            df.index = pd.Index(
+                df.index.to_series().apply( lambda x: np.round( x, int( -np.log10( insig ) ) ) ),
+                name = 'time'
+            )
+
+    return df
+
+
+
+def density_bifurcate( df, threshold = 1e-2, divs = 10 ):
+    """
+    Takes all data above the first thresholded values.
+
+    :param df: The DataFrame to calculate a threshold value for.
+    :param threshold: Threshold value relative to most populated state. [Default: 0.01]
+    :param divs: Number of divisions in the histogram. [Default: 10]
+    """
+    ( counts, edges ) = np.histogram( df, divs )
+    counts = counts/ counts.max()
+    centers = np.mean( [ edges[ 1: ], edges[ :-1 ] ], axis = 0 )
+
+    # mask values below, find indices below first values above threshold
+    below = np.where( counts < threshold )[ 0 ]
+
+    if ( divs - 1 ) in below:
+        # remove indices at end
+        index = 0
+        cont = True
+        prev = divs
+        while cont:
+            index -= 1
+            cont = ( below[ index ] == prev - 1 ) # continuous
+
+        below = below[ :index ]
+
+    # no data exceeding threshold
+    if len( below ) == 0:
+        logging.warning( 'No data exceeding threshold.' )
+        return None
+
+    return centers[ below[ -1 ] ]
+
+
+def threshold( df, threshold = density_bifurcate ):
+    """
+    Thresholds a data set, keeping values above the threshold.
+
+    :param df: The DataFrame to threshold.
+    :param threshold: A function to calculate the threshold values. [Default: density_bifurcate]
+    :returns: A new DataFrame with all values below threshold removed.
+    """
+    # iterate over levels except metrics
+    groups = data.columns.names
+    groups = groups[ :-1 ] if ( 'metrics' in groups ) else groups
+
+    td = []
+    for name, data in df.groupby( level = groups, axis = 1 ):
+        data = data.copy()
+        voltage = data.xs( 'voltage', axis = 1, level = 'metrics', drop_level = False )
+
+        threshold = threshold( voltage.dropna().values, 1e-3 )
+        td_th[ name ] = threshold
+        voltage = voltage.where( voltage > threshold )
+        data.loc[ :, ( *name, 'voltage' ) ] = voltage.values.reshape( voltage.shape[ 0 ] )
+        td.append( data )
+
+    td = pd.concat( td, axis = 1 )
+    return td
+
+
+
+def split_cycle_data( df, split_time = 10, interpolate = 'linear' ):
+    """
+    Split data into cycles if a time break of longer than split_time occurs
+    """
+    names = ( df.columns.names
+             if type( df ) is pd.DataFrame
+             else [] )
+
+    df = df.dropna()
+
+    # remove extra levels
+    if type( df.columns ) is pd.MultiIndex:
+        levels = len( df.columns.levels )
+        if levels > 1:
+            df.columns = df.columns.droplevel( list( range( levels - 1 ) ) )
+
+    breaks = np.where( np.diff( df.index.values ) > split_time )[ 0 ] # non continuous index values, before break
+
+    cycles = []
+    prev = 0
+    for i in range( len( breaks ) ):
+        ib = breaks[ i ] + 1;
+        cycle = df.iloc[ prev:ib ].reset_index()
+        min_time = cycle.iloc[ 0 ].time
+        cycle = cycle.assign( rel_time = lambda x: x.time - min_time )
+
+        cycle.columns = pd.MultiIndex.from_product(
+            [ [ channel ], [ i ], [ 'time', 'voltage', 'rel_time' ] ],
+            names = names
+        )
+
+        cycle.index = pd.Float64Index( cycle.index )
+        cycles.append( cycle )
+        prev = ib
+
+    return pd.concat( cycles, axis = 1 )
+
+
+
+def split_cycles( df, split_time = 10, level = 'channel' ):
+    """
+    Splits data by cycle.
+    """
+    groups = ( df.groupby( level = level, axis = 1 )
+        if ( type( df.columns ) is pd.MultiIndex )
+        else df.items() )
+
+    split = []
+    for name, data in groups:
+        sdf = split_cycle_data( data )
+        split.append( sdf )
+
+    return pd.concat( split, axis = 1 ).sort_index( axis = 1 )
+
+
+
+def gradient_threshold( data, div = 'slope', threshold = -1, calc = 'error' ):
+    """
+    Thresholds data based on the local curvature.
+
+    :param data:
+    :param div: The type of derivative to examine. Use 'slope' or 'curvature'. [Default: slope]
+    :param threshold: [Default: -1]
+    :param calc: The type of threshold to use.
+        Use 'absolute' or 'error'. [Default: error]
+    :returns: Thresholded data
+    """
+    diffs = data.diff()
+    metric_level = data.columns.names.index( 'metrics' )
+    for i in range( metric_level ):
+        diffs.columns = diffs.columns.droplevel( 0 )
+
+    grads = diffs.voltage/ diffs.rel_time
+
+    if div == 'curvature':
+        diffs = diffs.diff()
+        grads = diffs.voltage/ diffs.rel_time
+
+    if calc == 'error':
+        # compute error threshold
+        threshold = threshold* grads.rolling( window = 5 ).mean().abs()
+        grads = grads.abs()
+
+        data = data.where( grads < threshold )
+
+    else:
+        # absolute threshold
+        if threshold > 0:
+            data = data.where( grads < threshold )
+
+        if threshold < 0:
+            data = data.where( grads > threshold )
+
+    data = data.dropna()
+    data = data.reset_index( drop = True )
+    return data
+
+
+def clean_gradients( df, threshold = 1 ):
+    clean = []
+    group_levels = list( range( df.columns.names.index( 'metrics' ) ) )
+    for name, data in df.groupby( level = group_levels, axis = 1 ):
+        cd = gradient_threshold( data, threshold = threshold, calc = 'error' ).dropna()
+        if cd.shape[ 0 ] > 0:
+            # only append columns with valid voltage data
+            clean.append( cd )
+
+    return pd.concat( clean, axis = 1 )
+
+
+# # Work
+
+
+# data_path = 'data/temp/holder-01/ch1/'
+# jv_path = 'data/holder-01/ch1/1-1-1-3temp-dep_06_CV_C16.use'
+# df = import_data( data_path, programs = True )
+# jv_df = import_jv_datum( jv_path, precision = 1e-4 )
+