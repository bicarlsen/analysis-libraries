--- conflicted
+++ resolved
@@ -1,404 +1,400 @@
-#!/usr/bin/env python
-# coding: utf-8
-
-# JV Curve Analysis
-
-import math
-
-import numpy as np
-import pandas as pd
-import matplotlib.pyplot as plt
-from scipy.stats import linregress
-
-from .. import standard_functions as std
-
-
-# Analysis
-
-
-def ideal_diode( v, js, vt = 0.026, jp = 0 ):
-    """
-    The ideal diode equation model giving J(V).
-
-    :param v: Input voltage.
-    :param js: Reverse bias current.
-    :param vt: Thermal voltage. [Defualt: 0.026]
-    :param jp: Photocurrent. [Default: 0]
-    :returns: js* ( 1 - e^( v/ vt ) ) - jp
-    """
-    return js* ( np.exp( v/ vt ) - 1 ) - jp
-
-
-def voc_from_ideal_diode_parameters( js, vt, jp ):
-    """
-    Open circuit voltage from ideal diode parameters.
-
-    :param js: Reverse bias saturation current.
-    :param vt: Thermal voltage.
-    :param jp: Photocurrent.
-    :returns: Open circuit voltage.
-    """
-    voc = vt* np.log( jp/ js + 1 )
-    return voc
-
-
-def fit_jv_data( df, func = ideal_diode, **fitargs ):
-    """
-    Fit DataFrame to a JV model.
-
-    :param df: DataFrame to fit.
-    :param func: the model to use for extrapolation. [Default: #ideal_diode]
-    :param **fitargs: Arguments passed to standard_functions#fit_fit_function.
-    :returns: DataFrame of fit parameters.
-    """
-    if 'guess' not in fitargs:
-        # default guess
-        fitargs[ 'guess' ] = lambda x: ( 0, 0.026, x.min() )
-
-    fit = std.df_fit_function(
-        ideal_diode,
-        **fitargs
-    )
-
-    fits = fit( df )
-    return fits
-
-
-def extrapolate_jv_curve( df, func = ideal_diode, **fitargs ):
-    """
-    Extrapolates a JV curve using a given model.
-
-    :param df: The DataFrame to extrapolate.
-        Should have np.nan values where extrapolation is needed.
-    :param func: the model to use for extrapolation. [Default: #ideal_diode]
-    :param **fitargs: Arguments passed to standard_functions#fit_fit_function.
-    :returns: An extrapolated DataFrame and the fitted parameters of the model.
-    """
-
-    fits = fit_jv_data( df, func = func, **fitargs )
-    coeffs = fits.xs( 'value', level = 'metric', axis = 1 )
-
-    # Get the index values for NaNs in the column
-    x = df[ pd.isnull( df.current ) ].index.astype( float ).values
-
-    # Extrapolate those points with the fitted function
-    filled = df.copy()
-    filled.loc[ x, 'current' ] = func( x, *coeffs.loc[ 'current' ].values )
-
-    return ( filled, fits )
-
-
-def get_hysteresis_curves( df ):
-    """
-    Computes the difference between forward and 
-    reverse scan currents at each voltage.
-
-    :param df: A JV scan DataFrame.
-    :returns: A DataFrame of differences.
-    """
-    num_rows = 500
-    channels = df.columns.get_level_values( 'channel' ).unique()
-    scans = df.columns.get_level_values( 'index' ).unique()
-    header_metrics =  [ 'voltage', 'reverse', 'forward', 'diff' ]
-    header_names = [ 'channel', 'index', 'metric' ]
-
-    header = pd.MultiIndex.from_product( [ channels, scans, header_metrics ], names = header_names )
-    hysteresis = pd.DataFrame( index = np.arange( num_rows ), columns = header, dtype = np.float32 )
-    errors = { 'fit': [], 'other': [] }
-
-    for channel in channels:
-        channel_scans = df.loc[ :, channel ].columns.get_level_values( 'index' ).unique()
-        for scan in channel_scans:
-            forw = curves.loc[ :, ( channel, scan, 'forward' ) ].dropna().set_index( 'voltage' )
-            revr = curves.loc[ :, ( channel, scan, 'reverse' ) ].dropna().set_index( 'voltage' )
-            combined = forw.index.union( revr.index.values )
-
-            forw = forw.reindex( combined ).interpolate( how = 'linear' )
-            revr = revr.reindex( combined ).interpolate( how = 'linear' )
-
-            try:
-                forw = extrapolate_jv_curve( forw )[ 0 ]
-                revr = extrapolate_jv_curve( revr )[ 0 ]
-
-            except RuntimeError as err:
-                print( 'Fit error at Channel {} Scan {}: {}'.format( channel, scan, err ) )
-                errors[ 'fit' ].append( ( channel, scan ) )
-
-            except Exception as err:
-                print( 'Error at Channel {} Scan {}: {}'.format( channel, scan, err ) )
-                errors[ 'other' ].append( ( channel, scan ) )
-
-            forw.columns = pd.Index( [ 'forward' ], name = 'metric' )
-            revr.columns = pd.Index( [ 'reverse' ], name = 'metric' )
-
-            diff = revr.join( forw )
-            diff = diff.assign( diff = lambda row: row.forward - row.reverse )
-            diff.reset_index( inplace = True )
-            diff = diff.astype( np.float32 )
-            diff.columns = pd.MultiIndex.from_product(
-                [ [ channel ], [ scan ] , header_metrics ],
-                names = header_names
-            )
-
-            hysteresis.loc[ :, ( channel, scan ) ] = diff
-
-    return ( hysteresis.dropna( how = 'all' ), errors )
-
-
-def hysteresis_area( df ):
-    """
-    Computes the hysteresis area for a scan.
-
-    :param df: A JV scan DataFrame.
-    :returns: A Series of areas.
-    """
-    areas = []
-    for name, data in df.groupby( level = [ 'sample', 'index' ], axis =1  ):
-        forward = data.xs( 
-            'forward', level = 'direction', axis = 1, drop_level = False
-        ).dropna()
-        reverse = data.xs( 
-            'reverse', level = 'direction', axis = 1, drop_level = False
-        ).dropna().iloc[ ::1 ]  # reverse index order
-
-        # strip headers
-        forward = std.keep_levels( forward, 'metric' )
-        reverse = std.keep_levels( reverse, 'metric' )
-
-        # create common index for scan directions
-        ( forward, reverse ) = std.common_reindex(
-            [ forward, reverse ],
-            index = 'voltage'
-        )
-
-        curr_for = forward.values[ :, 0 ]
-        volt_for = forward.index.values
-
-        curr_rev = reverse.values[ :, 0 ]
-        volt_rev = reverse.index.values
-
-        area_for = abs( np.trapz( y = curr_for, x = volt_for ) )
-        area_rev = abs( np.trapz( y = curr_rev, x = volt_rev ) )
-
-        area_hist = np.sqrt( np.trapz(
-            y = np.square( curr_rev - curr_for ),
-            x = volt_for
-        ) )
-
-        area = pd.Series(
-            {
-                'forward': area_for,
-                'reverse': area_rev,
-                'hyst_abs': area_hist,
-                'hyst_rel': area_hist/ max( area_for, area_rev )
-
-            },
-            name = name
-        )
-        areas.append( area )
-
-    areas = pd.concat( areas, axis = 1 )
-    areas.columns.set_names( [ 'sample', 'index' ], inplace = True )
-    areas.index.set_names( 'metric', inplace = True )
-    areas = areas.stack( level = 'index' ).unstack( 0 ) # move index as index, metrics as columns
-
-    return areas
-
-
-def hysteresis_metrics( hysteresis ):
-    """
-
-    """
-    reverse = hysteresis.loc[ :, ( slice( None ), slice( None ), ( 'voltage', 'reverse' ) ) ]
-    forward = hysteresis.loc[ :, ( slice( None ), slice( None ), ( 'voltage', 'forward' ) ) ]
-
-    reverse = pd.DataFrame( hysteresis_area( reverse ), columns = [ 'reverse' ] )
-    forward = pd.DataFrame( hysteresis_area( forward ), columns = [ 'forward' ] )
-    metrics = pd.concat(
-        [ reverse, forward ],
-        axis = 1
-    )
-    return metrics
-    metrics = metrics.reorder_levels( [ 'sample', 'index', 'direction' ], axis = 1 )
-    metrics = metrics.sort_index( axis = 1 )
-
-    return metrics
-
-
-def trim_jv_curves( df, fill = np.nan ):
-    """
-    Trims the data values such that all values are in the fourth quadrant
-
-    :param df: A Pandas DataFrame to trim. Must have voltage as index
-    :returns: The trimmed Pandas DataFrame
-    """
-    # trim current above 0
-    currents = df.xs( 'current', level = 'metric', axis = 1, drop_level = False )
-    currents = currents.where( currents <= 0 )
-
-    # trim voltages less than 0
-    voltages = df.xs( 'voltage', level = 'metric', axis = 1, drop_level = False )
-    voltages = voltages.where( voltages >= 0 )
-
-    # recombine and remove invalid rows
-    df = pd.concat( [ voltages, currents ], axis = 1 ).sort_index( axis = 1 )
-    scans = []
-    for name, scan in df.groupby( level = [ 'sample', 'index', 'direction' ], axis = 1 ):
-        scans.append( scan.dropna().reset_index( drop = True ) )
-
-    df = pd.concat( scans, axis = 1 )
-    return df
-
-
-def get_power( df ):
-    """
-    Creates a Pandas DataFrame containing the power of the JV curves.
-
-    :param df: DataFrame containing the JV curves.
-        Values are currents, index is voltage.
-    :returns: A Pandas DataFrame containg the power at each voltage index value.
-    """
-    pwr = df.mul( df.index, axis = 0 )
-    return pwr
-
-
-def get_mpp( df, generator = False ):
-    """
-    Gets the maximum power point
-
-    :param df: Pandas DataFrame containing JV scans.
-        Values are current, index is voltage.
-    :param generator: Is the JV scan of a consumer or generator.
-        [Default: False]
-    :returns: A Pandas DataFrame with Vmpp with Jmpp and Pmpp
-    """
-    pdf = get_power( df )
-
-    if generator:
-        pmpp = pdf.max()
-        vmpp = pdf.idxmax()
-
-    else:
-        pmpp = pdf.min()
-        vmpp = pdf.idxmin()
-    
-    jmpp = pmpp/ vmpp
-
-    return pd.concat( [ pmpp, vmpp, jmpp ], keys = [ 'pmpp', 'vmpp', 'jmpp' ], axis = 1 )
-
-
-def get_jsc( df, fit_window = 20 ):
-    """
-    Get short circuit currents.
-
-    :param df: A Pandas DataFrame containing JV sweeps, indexed by voltage.
-    :param fit_window: Window size to extrapolate if needed. [Default: 20]
-    :returns: A Pandas Series of short circuit currents.
-    """
-    df = df.sort_index()
-
-    jsc = pd.Series( index = df.columns, dtype = np.float64 )
-    for name, data in df.items():
-        data = data.dropna()
-        if 0 in data:
-            # jsc in data
-            jsc[ name ] = data[ 0 ]
-            continue
-
-        dpos = data[ 0: ].dropna()
-        dneg = data[ :0 ].dropna()
-
-        if ( dpos.shape[ 0 ] and dneg.shape[ 0 ] ):
-            # data on both sides of zero
-            half_window = int( fit_window/ 2 )
-            tdf = pd.concat( [ dneg.iloc[ -half_window: ], dpos.iloc[ :half_window ] ] )
-
-        else:
-            # one sided data
-            tdf = dpos.iloc[ :fit_window ] if dpos.shape[ 0 ] else dneg.iloc[ -fit_window: ]
-
-        fit = linregress( tdf.index, tdf.values )
-        jsc[ name ] = fit.intercept
-
-    return jsc.rename( 'jsc' )
-
-
-def get_voc( df, fit_window = 20 ):
-    """
-    Get open circuit voltage.
-
-    :param df: A Pandas DataFrame containing JV sweeps, indexed by voltage.
-    :param fit_window: Window size to extrapolate if needed. [Default: 20]
-    :returns: A Pandas Series of open circuit voltages.
-    """
-    roots = std.df_find_index_of_value( df, 0, fit_window = fit_window, polydeg = 1 )
-<<<<<<< HEAD
-    voc = roots[ 0 ]
-=======
-    voc = roots[ 'index' ].astype( np.float64 )
->>>>>>> 7a5b41d2
-    return voc.rename( 'voc' )
-
-
-def get_metrics( df, generator = False ):
-    """
-    Creates a Pandas DataFrame containing metric about JV curves.
-    Metrics include maximum power point (vmpp, jmpp, pmpp), open circuit voltage,
-    short circuit current, and fill factor.
-
-    :params df: DataFrame containing the JV curves, indexed by voltage.
-    :param generator: Is the JV scan of a consumer (quadrants 2 and 4) or generator (quadrants 1 and 3).
-        [Default: False]
-    :returns: A Pandas DataFrame containing information about the curves.
-    """
-    metrics = [ get_mpp( df, generator ), get_voc( df ), get_jsc( df ) ]
-    metrics = pd.concat( metrics, axis = 1 )
-    metrics = metrics.assign( ff = lambda x: x.pmpp/ ( x.voc* x.jsc )  )
-
-    return metrics
-
-
-def get_pces( df, suns = 1 ):
-    """
-    Calculate the power efficiency conversion
-
-    :param df: A Pandas DataFrame containing JV metrics, with pmpp column.
-    :param suns: The intensity of the illumination [Default: 1]
-    :returns: A DataFrame with pce calculated
-    """
-
-    return df.assign( pce = lambda x: x.pmpp* 10* suns )
-
-
-def plot_metrics( metrics, errors = None ):
-    """
-    Plots the metrics data
-
-    :param metrics: A Pandas DataFrame containing metrics data
-        As output by get_metrics()
-    :param errors: A pandas DataFrame containing error data
-        Indices should match those of means
-    """
-
-    num_plots = len( metrics.columns )
-    cols = math.ceil( math.sqrt( num_plots ) )
-    rows = math.ceil( num_plots/ cols )
-
-    fig, axs = plt.subplots( rows, cols, figsize = ( 10, 15 ) )
-    x_data = list( map( str, metrics.index.values ) )
-
-    for index in range( num_plots ):
-        row = int( index/ cols )
-        col = int( index - row* cols )
-        ax = axs[ row, col ]
-
-        key = metrics.columns[ index ]
-        y_data = metrics[ key ].values
-        y_error = errors[ key ].values if errors is not None else None
-
-        ax.bar( x_data, y_data, yerr = y_error )
-        ax.set_title( key )
-        ax.tick_params( labelrotation = 75 )
-
-    fig.tight_layout()
-    plt.show()
+#!/usr/bin/env python
+# coding: utf-8
+
+# JV Curve Analysis
+
+import math
+
+import numpy as np
+import pandas as pd
+import matplotlib.pyplot as plt
+from scipy.stats import linregress
+
+from .. import standard_functions as std
+
+
+# Analysis
+
+
+def ideal_diode( v, js, vt = 0.026, jp = 0 ):
+    """
+    The ideal diode equation model giving J(V).
+
+    :param v: Input voltage.
+    :param js: Reverse bias current.
+    :param vt: Thermal voltage. [Defualt: 0.026]
+    :param jp: Photocurrent. [Default: 0]
+    :returns: js* ( 1 - e^( v/ vt ) ) - jp
+    """
+    return js* ( np.exp( v/ vt ) - 1 ) - jp
+
+
+def voc_from_ideal_diode_parameters( js, vt, jp ):
+    """
+    Open circuit voltage from ideal diode parameters.
+
+    :param js: Reverse bias saturation current.
+    :param vt: Thermal voltage.
+    :param jp: Photocurrent.
+    :returns: Open circuit voltage.
+    """
+    voc = vt* np.log( jp/ js + 1 )
+    return voc
+
+
+def fit_jv_data( df, func = ideal_diode, **fitargs ):
+    """
+    Fit DataFrame to a JV model.
+
+    :param df: DataFrame to fit.
+    :param func: the model to use for extrapolation. [Default: #ideal_diode]
+    :param **fitargs: Arguments passed to standard_functions#fit_fit_function.
+    :returns: DataFrame of fit parameters.
+    """
+    if 'guess' not in fitargs:
+        # default guess
+        fitargs[ 'guess' ] = lambda x: ( 0, 0.026, x.min() )
+
+    fit = std.df_fit_function(
+        ideal_diode,
+        **fitargs
+    )
+
+    fits = fit( df )
+    return fits
+
+
+def extrapolate_jv_curve( df, func = ideal_diode, **fitargs ):
+    """
+    Extrapolates a JV curve using a given model.
+
+    :param df: The DataFrame to extrapolate.
+        Should have np.nan values where extrapolation is needed.
+    :param func: the model to use for extrapolation. [Default: #ideal_diode]
+    :param **fitargs: Arguments passed to standard_functions#fit_fit_function.
+    :returns: An extrapolated DataFrame and the fitted parameters of the model.
+    """
+
+    fits = fit_jv_data( df, func = func, **fitargs )
+    coeffs = fits.xs( 'value', level = 'metric', axis = 1 )
+
+    # Get the index values for NaNs in the column
+    x = df[ pd.isnull( df.current ) ].index.astype( float ).values
+
+    # Extrapolate those points with the fitted function
+    filled = df.copy()
+    filled.loc[ x, 'current' ] = func( x, *coeffs.loc[ 'current' ].values )
+
+    return ( filled, fits )
+
+
+def get_hysteresis_curves( df ):
+    """
+    Computes the difference between forward and 
+    reverse scan currents at each voltage.
+
+    :param df: A JV scan DataFrame.
+    :returns: A DataFrame of differences.
+    """
+    num_rows = 500
+    channels = df.columns.get_level_values( 'channel' ).unique()
+    scans = df.columns.get_level_values( 'index' ).unique()
+    header_metrics =  [ 'voltage', 'reverse', 'forward', 'diff' ]
+    header_names = [ 'channel', 'index', 'metric' ]
+
+    header = pd.MultiIndex.from_product( [ channels, scans, header_metrics ], names = header_names )
+    hysteresis = pd.DataFrame( index = np.arange( num_rows ), columns = header, dtype = np.float32 )
+    errors = { 'fit': [], 'other': [] }
+
+    for channel in channels:
+        channel_scans = df.loc[ :, channel ].columns.get_level_values( 'index' ).unique()
+        for scan in channel_scans:
+            forw = curves.loc[ :, ( channel, scan, 'forward' ) ].dropna().set_index( 'voltage' )
+            revr = curves.loc[ :, ( channel, scan, 'reverse' ) ].dropna().set_index( 'voltage' )
+            combined = forw.index.union( revr.index.values )
+
+            forw = forw.reindex( combined ).interpolate( how = 'linear' )
+            revr = revr.reindex( combined ).interpolate( how = 'linear' )
+
+            try:
+                forw = extrapolate_jv_curve( forw )[ 0 ]
+                revr = extrapolate_jv_curve( revr )[ 0 ]
+
+            except RuntimeError as err:
+                print( 'Fit error at Channel {} Scan {}: {}'.format( channel, scan, err ) )
+                errors[ 'fit' ].append( ( channel, scan ) )
+
+            except Exception as err:
+                print( 'Error at Channel {} Scan {}: {}'.format( channel, scan, err ) )
+                errors[ 'other' ].append( ( channel, scan ) )
+
+            forw.columns = pd.Index( [ 'forward' ], name = 'metric' )
+            revr.columns = pd.Index( [ 'reverse' ], name = 'metric' )
+
+            diff = revr.join( forw )
+            diff = diff.assign( diff = lambda row: row.forward - row.reverse )
+            diff.reset_index( inplace = True )
+            diff = diff.astype( np.float32 )
+            diff.columns = pd.MultiIndex.from_product(
+                [ [ channel ], [ scan ] , header_metrics ],
+                names = header_names
+            )
+
+            hysteresis.loc[ :, ( channel, scan ) ] = diff
+
+    return ( hysteresis.dropna( how = 'all' ), errors )
+
+
+def hysteresis_area( df ):
+    """
+    Computes the hysteresis area for a scan.
+
+    :param df: A JV scan DataFrame.
+    :returns: A Series of areas.
+    """
+    areas = []
+    for name, data in df.groupby( level = [ 'sample', 'index' ], axis =1  ):
+        forward = data.xs( 
+            'forward', level = 'direction', axis = 1, drop_level = False
+        ).dropna()
+        reverse = data.xs( 
+            'reverse', level = 'direction', axis = 1, drop_level = False
+        ).dropna().iloc[ ::1 ]  # reverse index order
+
+        # strip headers
+        forward = std.keep_levels( forward, 'metric' )
+        reverse = std.keep_levels( reverse, 'metric' )
+
+        # create common index for scan directions
+        ( forward, reverse ) = std.common_reindex(
+            [ forward, reverse ],
+            index = 'voltage'
+        )
+
+        curr_for = forward.values[ :, 0 ]
+        volt_for = forward.index.values
+
+        curr_rev = reverse.values[ :, 0 ]
+        volt_rev = reverse.index.values
+
+        area_for = abs( np.trapz( y = curr_for, x = volt_for ) )
+        area_rev = abs( np.trapz( y = curr_rev, x = volt_rev ) )
+
+        area_hist = np.sqrt( np.trapz(
+            y = np.square( curr_rev - curr_for ),
+            x = volt_for
+        ) )
+
+        area = pd.Series(
+            {
+                'forward': area_for,
+                'reverse': area_rev,
+                'hyst_abs': area_hist,
+                'hyst_rel': area_hist/ max( area_for, area_rev )
+
+            },
+            name = name
+        )
+        areas.append( area )
+
+    areas = pd.concat( areas, axis = 1 )
+    areas.columns.set_names( [ 'sample', 'index' ], inplace = True )
+    areas.index.set_names( 'metric', inplace = True )
+    areas = areas.stack( level = 'index' ).unstack( 0 ) # move index as index, metrics as columns
+
+    return areas
+
+
+def hysteresis_metrics( hysteresis ):
+    """
+
+    """
+    reverse = hysteresis.loc[ :, ( slice( None ), slice( None ), ( 'voltage', 'reverse' ) ) ]
+    forward = hysteresis.loc[ :, ( slice( None ), slice( None ), ( 'voltage', 'forward' ) ) ]
+
+    reverse = pd.DataFrame( hysteresis_area( reverse ), columns = [ 'reverse' ] )
+    forward = pd.DataFrame( hysteresis_area( forward ), columns = [ 'forward' ] )
+    metrics = pd.concat(
+        [ reverse, forward ],
+        axis = 1
+    )
+    return metrics
+    metrics = metrics.reorder_levels( [ 'sample', 'index', 'direction' ], axis = 1 )
+    metrics = metrics.sort_index( axis = 1 )
+
+    return metrics
+
+
+def trim_jv_curves( df, fill = np.nan ):
+    """
+    Trims the data values such that all values are in the fourth quadrant
+
+    :param df: A Pandas DataFrame to trim. Must have voltage as index
+    :returns: The trimmed Pandas DataFrame
+    """
+    # trim current above 0
+    currents = df.xs( 'current', level = 'metric', axis = 1, drop_level = False )
+    currents = currents.where( currents <= 0 )
+
+    # trim voltages less than 0
+    voltages = df.xs( 'voltage', level = 'metric', axis = 1, drop_level = False )
+    voltages = voltages.where( voltages >= 0 )
+
+    # recombine and remove invalid rows
+    df = pd.concat( [ voltages, currents ], axis = 1 ).sort_index( axis = 1 )
+    scans = []
+    for name, scan in df.groupby( level = [ 'sample', 'index', 'direction' ], axis = 1 ):
+        scans.append( scan.dropna().reset_index( drop = True ) )
+
+    df = pd.concat( scans, axis = 1 )
+    return df
+
+
+def get_power( df ):
+    """
+    Creates a Pandas DataFrame containing the power of the JV curves.
+
+    :param df: DataFrame containing the JV curves.
+        Values are currents, index is voltage.
+    :returns: A Pandas DataFrame containg the power at each voltage index value.
+    """
+    pwr = df.mul( df.index, axis = 0 )
+    return pwr
+
+
+def get_mpp( df, generator = False ):
+    """
+    Gets the maximum power point
+
+    :param df: Pandas DataFrame containing JV scans.
+        Values are current, index is voltage.
+    :param generator: Is the JV scan of a consumer or generator.
+        [Default: False]
+    :returns: A Pandas DataFrame with Vmpp with Jmpp and Pmpp
+    """
+    pdf = get_power( df )
+
+    if generator:
+        pmpp = pdf.max()
+        vmpp = pdf.idxmax()
+
+    else:
+        pmpp = pdf.min()
+        vmpp = pdf.idxmin()
+    
+    jmpp = pmpp/ vmpp
+
+    return pd.concat( [ pmpp, vmpp, jmpp ], keys = [ 'pmpp', 'vmpp', 'jmpp' ], axis = 1 )
+
+
+def get_jsc( df, fit_window = 20 ):
+    """
+    Get short circuit currents.
+
+    :param df: A Pandas DataFrame containing JV sweeps, indexed by voltage.
+    :param fit_window: Window size to extrapolate if needed. [Default: 20]
+    :returns: A Pandas Series of short circuit currents.
+    """
+    df = df.sort_index()
+
+    jsc = pd.Series( index = df.columns, dtype = np.float64 )
+    for name, data in df.items():
+        data = data.dropna()
+        if 0 in data:
+            # jsc in data
+            jsc[ name ] = data[ 0 ]
+            continue
+
+        dpos = data[ 0: ].dropna()
+        dneg = data[ :0 ].dropna()
+
+        if ( dpos.shape[ 0 ] and dneg.shape[ 0 ] ):
+            # data on both sides of zero
+            half_window = int( fit_window/ 2 )
+            tdf = pd.concat( [ dneg.iloc[ -half_window: ], dpos.iloc[ :half_window ] ] )
+
+        else:
+            # one sided data
+            tdf = dpos.iloc[ :fit_window ] if dpos.shape[ 0 ] else dneg.iloc[ -fit_window: ]
+
+        fit = linregress( tdf.index, tdf.values )
+        jsc[ name ] = fit.intercept
+
+    return jsc.rename( 'jsc' )
+
+
+def get_voc( df, fit_window = 20 ):
+    """
+    Get open circuit voltage.
+
+    :param df: A Pandas DataFrame containing JV sweeps, indexed by voltage.
+    :param fit_window: Window size to extrapolate if needed. [Default: 20]
+    :returns: A Pandas Series of open circuit voltages.
+    """
+    roots = std.df_find_index_of_value( df, 0, fit_window = fit_window, polydeg = 1 )
+    voc = roots[ 'index' ].astype( np.float64 )
+    return voc.rename( 'voc' )
+
+
+def get_metrics( df, generator = False ):
+    """
+    Creates a Pandas DataFrame containing metric about JV curves.
+    Metrics include maximum power point (vmpp, jmpp, pmpp), open circuit voltage,
+    short circuit current, and fill factor.
+
+    :params df: DataFrame containing the JV curves, indexed by voltage.
+    :param generator: Is the JV scan of a consumer (quadrants 2 and 4) or generator (quadrants 1 and 3).
+        [Default: False]
+    :returns: A Pandas DataFrame containing information about the curves.
+    """
+    metrics = [ get_mpp( df, generator ), get_voc( df ), get_jsc( df ) ]
+    metrics = pd.concat( metrics, axis = 1 )
+    metrics = metrics.assign( ff = lambda x: x.pmpp/ ( x.voc* x.jsc )  )
+
+    return metrics
+
+
+def get_pces( df, suns = 1 ):
+    """
+    Calculate the power efficiency conversion
+
+    :param df: A Pandas DataFrame containing JV metrics, with pmpp column.
+    :param suns: The intensity of the illumination [Default: 1]
+    :returns: A DataFrame with pce calculated
+    """
+
+    return df.assign( pce = lambda x: x.pmpp* 10* suns )
+
+
+def plot_metrics( metrics, errors = None ):
+    """
+    Plots the metrics data
+
+    :param metrics: A Pandas DataFrame containing metrics data
+        As output by get_metrics()
+    :param errors: A pandas DataFrame containing error data
+        Indices should match those of means
+    """
+
+    num_plots = len( metrics.columns )
+    cols = math.ceil( math.sqrt( num_plots ) )
+    rows = math.ceil( num_plots/ cols )
+
+    fig, axs = plt.subplots( rows, cols, figsize = ( 10, 15 ) )
+    x_data = list( map( str, metrics.index.values ) )
+
+    for index in range( num_plots ):
+        row = int( index/ cols )
+        col = int( index - row* cols )
+        ax = axs[ row, col ]
+
+        key = metrics.columns[ index ]
+        y_data = metrics[ key ].values
+        y_error = errors[ key ].values if errors is not None else None
+
+        ax.bar( x_data, y_data, yerr = y_error )
+        ax.set_title( key )
+        ax.tick_params( labelrotation = 75 )
+
+    fig.tight_layout()
+    plt.show()