--- conflicted
+++ resolved
@@ -1,4 +1,3 @@
-<<<<<<< HEAD
 # Analysis Libraries
 
 > python -m pip install bric-analysis-libraries 
@@ -131,14 +130,14 @@
 ---
 
 ### SCAPS Component
-> Component name: `scaps`
+> Moved to the [PySCAPS package](https://pypi.org/project/pyscaps/).
 
 Functions for analyzing [SCAPS](https://scaps.elis.ugent.be/) simulation results.
 
 #### Common
 > Module name: `common`
 
-Common functions.
+Common functions with low level functionality.
 
 #### General
 > Module name: `gnr`
@@ -158,7 +157,12 @@
 #### Generation and Recombination
 > Module name: `gen`
 
-Formats generation and recombination band data into Pandas DataFrames.
+Formats generation and recombination and data into Pandas DataFrames.
+
+#### Model
+> Module name: `model`
+
+For analyzing models.
 
 ---
 
@@ -206,218 +210,4 @@
 #### Metadata
 > Component name: `metadata`
 
-=======
-# Analysis Libraries
-
-> python -m pip install bric-analysis-libraries 
-
-An assortment of analysis libraries.
-
-## Components
-There are five components of the libraries divided by experiemnt type. Each component has data prep modules to prepare the data from different softwares into a canonical form. The prepared data can then be anlayzed with the analysis modules.
-
-**Use**
-
-To `import` the modules use the form
-```python
-from bric_analysis_libraries[.<component>] import <module>
-# or
-import bric_analysis_libraries[.<component>].<module>
-```
-where `<component>` is the name of the component (if needed) and `<module>` is the name of the module. Any modules in the Standard Component do not require a component name, while modules in all other components do.
-
-**Examples**
-```python
-from bric_analysis_libraries import standard_functions as std
-# or
-import bric_analysis_libraries.standard_functions as std
-```
-
-```python
-from bric_analysis_libraries.jv import aging_analysis as aging
-# or
-import bric_analysis_libraries.jv.aging_analysis as aging
-```
-
----
-
-### Standard Component
-> No component requried
-
-Contains standard functions.
-
-#### Standard Functions
-Provides standard functions.
-
-#### Plot
-Provides plotting functionality and helper functions.
-
----
-
-### JV Component
-> Component name: `jv`
-
-Contains data prep and analysis packages for JV experiments.
-
-#### Aging Data Prep
-> Module name: `aging_data_prep`
-
-Data prep from the a custom built stability lab for solar cell degradation.
-
-#### Biologic Data Prep
-> Module name: `biologic_data_prep`
-
-Data prep
-
-#### EC Lab Analysis
-> Module name: `ec_lab_analysis`
-
-Analysis of EC experiments
-
-#### EC Lab Data Prep
-> Module name: `ec_lab_data_prep`
-
-Data prep of experiments form EC Lab.
-
-#### Igor JV Data Prep
-> Module name: `igor_jv_data_prep`
-
-Data prep of JV experiments coming from the old IV setup.
-
-#### JV Analysis
-> Module name: `jv_analysis`
-
-Analysis of JV experiments.
-
-#### JV Data Prep
-> Module name: `jv_data_prep`
-
-Data prep for general JV data.
-
----
-
-### PL Component
-> Component name: `pl`
-
-Contains data prep and analysis packages for PL experiments.
-
-#### Andor Data Prep
-> Module name: `andor_data_prep`
-
-Data prep for PL experiments from Andor Solis software.
-
-#### Lifespec Data Prep
-> Module name: `lifespec_data_prep`
-
-Data prep for Lifespec II TRPL instrument.
-
-#### Ocean Optics Data Prep
-> Module name: `ocean_optics_data_prep`
-
-Data prep for PL experiments from Ocean Optics.
-
-#### PL Analysis
-> Module name: `pl_analysis`
-
-Analysis of PL experiments.
-
-#### PL Data Prep
-> Module name: `pl_data_prep`
-
-Data prep for general PL experiments.
-
-#### TRPL Analysis
-> Module name: `trpl_analysis`
-
-Analysis for TRPL experiments.
-
-#### Blackbody Analsysis
-> Module name: `blackbody_analysis`
-
-Methods for analyzing blackbody characteristics of PL spectra.
-
----
-
-### SCAPS Component
-> Moved to the [PySCAPS package](https://pypi.org/project/pyscaps/).
-
-Functions for analyzing [SCAPS](https://scaps.elis.ugent.be/) simulation results.
-
-#### Common
-> Module name: `common`
-
-Common functions with low level functionality.
-
-#### General
-> Module name: `gnr`
-
-Formats general data into Pandas DataFrames.
-
-#### JV
-> Module name: `iv`
-
-Formats IV data into Pandas DataFrames.
-
-#### Energy Band
-> Module name: `eb`
-
-Formats energy band data into Pandas DataFrames.
-
-#### Generation and Recombination
-> Module name: `gen`
-
-Formats generation and recombination and data into Pandas DataFrames.
-
-#### Model
-> Module name: `model`
-
-For analyzing models.
-
----
-
-### Misc Component
-> Component name: `misc`
-
-Contains other components.
-
-#### Function Matcher
-> Module name: `function_matcher`
-
-Creates a linear combination of basis functions to match a target function as close as possible.
-
-#### QSoft Data Prep
-> Module name: `qsoft_data_prep` 
-
-Data prep for QSoft quartz crystal microbalance acquisition software.
-
-#### QCM Analysis
-> Module name: `qcm_analysis`
-
-Analysis of quartz crystal microbalance experiments.
-
-
-#### Cary UV/Vis Absorption Spectrometer Data Prep
-> Component name: `cary_absorption_data_prep`
-
-Data prep for absorption spectra from a Cary UV/Vis spectrometer.
-
-#### XRD Data Prep
-> Component name: `xrd_data_prep`
-
-Data prep for XRD spectra.
-
-#### ARS Cryostat Data Prep
-> Component name: `ars_cryostat_data_prep`
-
-Data prep for measurements taken using the ARS cryostat.
-
----
-
-### Utilities Component
-> Component name: `utils`
-
-#### Metadata
-> Component name: `metadata`
-
->>>>>>> a8915647
 Function for extracting metadata from files.